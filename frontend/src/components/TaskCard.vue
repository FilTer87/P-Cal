--- conflicted
+++ resolved
@@ -19,14 +19,6 @@
             {{ formatTime(task.startDatetime) }} - {{ formatTime(task.endDatetime) }}
           </span>
 
-<<<<<<< HEAD
-          <!-- Reminder bell icon -->
-          <BellIcon
-            v-if="hasReminders"
-            class="h-4 w-4 text-gray-400 dark:text-gray-500 flex-shrink-0"
-            :title="t('tasks.hasReminders')"
-          />
-=======
           <div class="flex items-center gap-1">
             <!-- Recurrence icon -->
             <svg
@@ -47,7 +39,6 @@
               :title="t('tasks.hasReminders')"
             />
           </div>
->>>>>>> 0cd04610
         </div>
       </div>
     </div>
