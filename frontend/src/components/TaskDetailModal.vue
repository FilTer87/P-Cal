<template>
  <!-- Recurring Edit Choice Modal -->
  <RecurringEditChoiceModal
    :show="showRecurringEditChoice"
    @close="showRecurringEditChoice = false"
    @edit-all="handleEditAllOccurrences"
    @edit-single="handleEditSingleOccurrence"
  />

  <div v-if="show && task" class="modal-overlay" @click="handleBackdropClick">
    <div class="modal-content" @click.stop>
      <!-- Modal Header -->
      <div class="flex items-center justify-between mb-4">
        <div class="flex items-center space-x-3">
          <!-- Task Color Indicator -->
          <div
            class="w-4 h-4 rounded-full flex-shrink-0"
            :style="{ backgroundColor: task.color || '#3788d8' }"
          ></div>
          <h3 class="text-base font-medium text-gray-900 dark:text-white truncate">
            {{ t('tasks.taskDetails') }}
          </h3>
        </div>
        <div class="flex items-center space-x-2">
          <!-- Edit Button -->
          <button @click="handleEdit"
            class="px-3 py-2 text-sm font-medium text-blue-600 dark:text-blue-400 hover:text-blue-800 dark:hover:text-blue-300 hover:bg-blue-50 dark:hover:bg-blue-900/20 rounded-md transition-colors">
            <svg class="h-4 w-4 mr-1.5 inline-block" fill="none" viewBox="0 0 24 24" stroke="currentColor">
              <path stroke-linecap="round" stroke-linejoin="round" stroke-width="2" d="M11 5H6a2 2 0 00-2 2v11a2 2 0 002 2h11a2 2 0 002-2v-5m-1.414-9.414a2 2 0 112.828 2.828L11.828 15H9v-2.828l8.586-8.586z" />
            </svg>
            {{ t('tasks.editButton') }}
          </button>
          <!-- Close Button -->
          <button @click="closeModal"
            class="p-2 text-gray-400 hover:text-gray-500 dark:text-gray-500 dark:hover:text-gray-400 hover:bg-gray-100 dark:hover:bg-gray-700 rounded-md transition-colors">
            <svg class="h-5 w-5" fill="none" viewBox="0 0 24 24" stroke="currentColor">
              <path stroke-linecap="round" stroke-linejoin="round" stroke-width="2" d="M6 18L18 6M6 6l12 12" />
            </svg>
          </button>
        </div>
      </div>

      <!-- Task Content -->
      <div class="space-y-4">
        <!-- Title -->
        <div>
          <div class="flex items-center space-x-2 mb-1">
            <svg class="h-5 w-5 text-gray-400" fill="none" viewBox="0 0 24 24" stroke="currentColor">
              <path stroke-linecap="round" stroke-linejoin="round" stroke-width="2" d="M7 7h.01M7 3h5c.512 0 1.024.195 1.414.586l7 7a2 2 0 010 2.828l-7 7a2 2 0 01-2.828 0l-7-7A1.994 1.994 0 013 12V7a2 2 0 012-2z" />
            </svg>
            <h4 class="text-xs font-medium text-gray-500 dark:text-gray-400 uppercase tracking-wide">{{ t('tasks.taskTitle') }}</h4>
          </div>
          <p class="text-base font-semibold text-gray-900 dark:text-white">{{ task.title }}</p>
        </div>

        <!-- Description -->
        <div v-if="task.description">
          <div class="flex items-center space-x-2 mb-2">
            <svg class="h-5 w-5 text-gray-400" fill="none" viewBox="0 0 24 24" stroke="currentColor">
              <path stroke-linecap="round" stroke-linejoin="round" stroke-width="2" d="M9 12h6m-6 4h6m2 5H7a2 2 0 01-2-2V5a2 2 0 012-2h5.586a1 1 0 01.707.293l5.414 5.414a1 1 0 01.293.707V19a2 2 0 01-2 2z" />
            </svg>
            <h4 class="text-xs font-medium text-gray-500 dark:text-gray-400 uppercase tracking-wide">{{ t('tasks.description') }}</h4>
          </div>
          <p class="text-sm text-gray-700 dark:text-gray-300 whitespace-pre-wrap">{{ task.description }}</p>
        </div>

        <!-- Date & Time -->
        <div>
          <div class="flex items-center space-x-2 mb-2">
            <svg class="h-5 w-5 text-gray-400" fill="none" viewBox="0 0 24 24" stroke="currentColor">
              <path stroke-linecap="round" stroke-linejoin="round" stroke-width="2" d="M12 8v4l3 3m6-3a9 9 0 11-18 0 9 9 0 0118 0z" />
            </svg>
            <h4 class="text-xs font-medium text-gray-500 dark:text-gray-400 uppercase tracking-wide">{{ t('tasks.schedule') }}</h4>
          </div>
          <div class="bg-gray-50 dark:bg-gray-700 rounded-lg p-3">
            <div class="flex items-center space-x-4 text-sm">
              <div class="flex items-center space-x-2">
                <span class="text-gray-500 dark:text-gray-400">{{ t('tasks.start') }}:</span>
                <span class="font-medium text-gray-900 dark:text-white">
                  {{ formatDateTime(task.startDatetime) }}
                </span>
              </div>
              <div class="flex items-center space-x-2">
                <span class="text-gray-500 dark:text-gray-400">{{ t('tasks.end') }}:</span>
                <span class="font-medium text-gray-900 dark:text-white">
                  {{ formatDateTime(task.endDatetime) }}
                </span>
              </div>
            </div>
            <div class="mt-2 text-xs text-gray-500 dark:text-gray-400">
              {{ t('tasks.duration') }}: {{ getTaskDuration(task) }}
<<<<<<< HEAD
=======
            </div>
          </div>
        </div>

        <!-- Recurrence Info -->
        <div v-if="task.recurrenceRule">
          <div class="flex items-center space-x-2 mb-2">
            <svg class="h-5 w-5 text-gray-400" fill="none" viewBox="0 0 24 24" stroke="currentColor">
              <path stroke-linecap="round" stroke-linejoin="round" stroke-width="2" d="M4 4v5h.582m15.356 2A8.001 8.001 0 004.582 9m0 0H9m11 11v-5h-.581m0 0a8.003 8.003 0 01-15.357-2m15.357 2H15" />
            </svg>
            <h4 class="text-xs font-medium text-gray-500 dark:text-gray-400 uppercase tracking-wide">{{ t('tasks.recurrence') }}</h4>
          </div>
          <div class="bg-blue-50 dark:bg-blue-900/20 rounded-lg p-3 space-y-2">
            <div class="flex items-start space-x-2">
              <svg class="h-4 w-4 text-blue-600 dark:text-blue-400 flex-shrink-0 mt-0.5" fill="none" viewBox="0 0 24 24" stroke="currentColor">
                <path stroke-linecap="round" stroke-linejoin="round" stroke-width="2" d="M9 5H7a2 2 0 00-2 2v12a2 2 0 002 2h10a2 2 0 002-2V7a2 2 0 00-2-2h-2M9 5a2 2 0 002 2h2a2 2 0 002-2M9 5a2 2 0 012-2h2a2 2 0 012 2" />
              </svg>
              <div class="flex-1">
                <p class="text-sm font-medium text-blue-900 dark:text-blue-100">
                  {{ getRecurrenceDescription() }}
                </p>
                <p v-if="task.recurrenceEnd" class="text-xs text-blue-700 dark:text-blue-300 mt-1">
                  {{ t('tasks.recurrenceUntil') }}: {{ formatDate(task.recurrenceEnd) }}
                </p>
                <p v-else class="text-xs text-blue-700 dark:text-blue-300 mt-1">
                  {{ t('tasks.recurrenceNoEnd') }}
                </p>
              </div>
>>>>>>> 0cd04610
            </div>
          </div>
        </div>

        <!-- Location -->
        <div v-if="task.location">
          <div class="flex items-center space-x-3">
            <svg class="h-4 w-4 text-gray-400 flex-shrink-0" fill="none" viewBox="0 0 24 24" stroke="currentColor">
              <path stroke-linecap="round" stroke-linejoin="round" stroke-width="2" d="M17.657 16.657L13.414 20.9a1.998 1.998 0 01-2.827 0l-4.244-4.243a8 8 0 1111.314 0z" />
              <path stroke-linecap="round" stroke-linejoin="round" stroke-width="2" d="M15 11a3 3 0 11-6 0 3 3 0 016 0z" />
            </svg>
            <h4 class="text-xs font-medium text-gray-500 dark:text-gray-400 uppercase tracking-wide">{{ t('tasks.locationLabel') }}:</h4>
            <span class="text-sm text-gray-700 dark:text-gray-300">{{ task.location }}</span>
          </div>
        </div>

        <!-- Color -->
        <div>
          <div class="flex items-center space-x-3">
            <svg class="h-4 w-4 text-gray-400 flex-shrink-0" fill="none" viewBox="0 0 24 24" stroke="currentColor">
              <path stroke-linecap="round" stroke-linejoin="round" stroke-width="2" d="M7 21a4 4 0 01-4-4V5a2 2 0 012-2h4a2 2 0 012 2v12a4 4 0 01-4 4zM21 5a2 2 0 00-2-2h-4a2 2 0 00-2 2v12a4 4 0 004 4 4 4 0 004-4V5z" />
            </svg>
            <h4 class="text-xs font-medium text-gray-500 dark:text-gray-400 uppercase tracking-wide">{{ t('tasks.colorLabel') }}:</h4>
            <div class="flex items-center space-x-2">
              <div
                class="w-5 h-5 rounded border border-gray-200 dark:border-gray-600 flex-shrink-0"
                :style="{ backgroundColor: task.color || '#3788d8' }"
              ></div>
              <span class="text-sm text-gray-700 dark:text-gray-300 font-mono">{{ task.color || '#3788d8' }}</span>
              <span class="text-xs text-gray-500 dark:text-gray-400">({{ getColorName(task.color) }})</span>
            </div>
          </div>
        </div>

        <!-- Task Status -->
        <div>
          <div class="flex items-center space-x-3">
            <svg class="h-4 w-4 text-gray-400 flex-shrink-0" fill="none" viewBox="0 0 24 24" stroke="currentColor">
              <path stroke-linecap="round" stroke-linejoin="round" stroke-width="2" d="M13 16h-1v-4h-1m1-4h.01M21 12a9 9 0 11-18 0 9 9 0 0118 0z" />
            </svg>
            <h4 class="text-xs font-medium text-gray-500 dark:text-gray-400 uppercase tracking-wide">{{ t('tasks.statusLabel') }}:</h4>
            <div class="flex items-center space-x-3">
              <span
                class="inline-flex items-center px-2 py-1 rounded-full text-xs font-medium"
                :class="getTaskStatusClasses()"
              >
                {{ getTaskStatus() }}
              </span>
              <span class="text-xs text-gray-500 dark:text-gray-400">
                {{ getTaskTimeUntil() }}
              </span>
            </div>
          </div>
        </div>

        <!-- Reminders -->
        <div v-if="task.reminders && task.reminders.length > 0">
          <div class="flex items-center space-x-2 mb-3">
            <svg class="h-5 w-5 text-gray-400" fill="none" viewBox="0 0 24 24" stroke="currentColor">
              <path stroke-linecap="round" stroke-linejoin="round" stroke-width="2" d="M15 17h5l-5 5v-5zM11 19H6a2 2 0 01-2-2V7a2 2 0 012-2h6l5 5v11a2 2 0 01-2 2z" />
            </svg>
            <h4 class="text-xs font-medium text-gray-500 dark:text-gray-400 uppercase tracking-wide">
              {{ t('tasks.remindersCount', task.reminders.length) }}
            </h4>
          </div>
          <div class="space-y-2">
            <div
              v-for="reminder in task.reminders"
              :key="reminder.id"
              class="bg-gray-50 dark:bg-gray-700 rounded-lg p-3 flex items-center justify-between"
            >
              <div class="flex items-center space-x-3">
                <!-- Reminder Type Icon -->
                <div class="flex-shrink-0">
                  <span class="text-lg">{{ getNotificationIcon(reminder.notificationType) }}</span>
                </div>
                <div>
                  <p class="text-sm font-medium text-gray-900 dark:text-white">
                    {{ getReminderDescription(reminder.reminderOffsetMinutes) }}
                  </p>
                  <p class="text-xs text-gray-500 dark:text-gray-400">
                    {{ getNotificationTypeLabel(reminder.notificationType) }}
                  </p>
                </div>
              </div>
              <!-- Reminder Status -->
              <div class="flex-shrink-0">
                <span
                  class="inline-flex items-center px-2.5 py-0.5 rounded-full text-xs font-medium"
                  :class="reminder.isSent
                    ? 'bg-green-100 dark:bg-green-900/20 text-green-800 dark:text-green-200'
                    : 'bg-yellow-100 dark:bg-yellow-900/20 text-yellow-800 dark:text-yellow-200'"
                >
                  {{ reminder.isSent ? t('tasks.reminderSent') : t('tasks.reminderPending') }}
                </span>
              </div>
            </div>
          </div>
        </div>

        <!-- Metadata -->
        <div class="pt-2 border-t border-gray-200 dark:border-gray-600">
          <div class="grid grid-cols-1 md:grid-cols-2 gap-2 text-xs text-gray-500 dark:text-gray-400">
            <div>
              <span class="font-medium">{{ t('tasks.created') }}:</span>
              {{ formatDateTime(task.createdAt) }}
            </div>
            <div>
              <span class="font-medium">{{ t('tasks.updated') }}:</span>
              {{ formatDateTime(task.updatedAt) }}
            </div>
          </div>
        </div>
      </div>

      <!-- Action Buttons -->
      <div class="flex justify-between items-center mt-6 pt-4 border-t border-gray-200 dark:border-gray-600">
        <!-- Delete Button (Left) -->
        <button @click="handleDelete"
          class="px-3 py-1.5 text-xs font-medium text-red-600 dark:text-red-400 border border-red-300 dark:border-red-600 rounded-md hover:bg-red-50 dark:hover:bg-red-900/20 focus:outline-none focus:ring-2 focus:ring-offset-2 focus:ring-red-500 transition-colors">
          <svg class="h-3 w-3 mr-1.5 inline-block" fill="none" viewBox="0 0 24 24" stroke="currentColor">
            <path stroke-linecap="round" stroke-linejoin="round" stroke-width="2" d="M19 7l-.867 12.142A2 2 0 0116.138 21H7.862a2 2 0 01-1.995-1.858L5 7m5 4v6m4-6v6m1-10V4a1 1 0 00-1-1h-4a1 1 0 00-1 1v3M4 7h16" />
          </svg>
          {{ t('tasks.deleteTask') }}
        </button>

        <!-- Main Action Buttons (Right) -->
        <div class="flex space-x-3">
          <button @click="closeModal"
            class="px-4 py-2 text-sm font-medium text-gray-700 dark:text-gray-300 bg-white dark:bg-gray-800 border border-gray-300 dark:border-gray-600 rounded-md hover:bg-gray-50 dark:hover:bg-gray-700 focus:outline-none focus:ring-2 focus:ring-offset-2 focus:ring-blue-500 transition-colors">
            {{ t('tasks.closeButton') }}
          </button>
          <button @click="handleEdit"
            class="px-4 py-2 text-sm font-medium text-white bg-blue-600 border border-transparent rounded-md hover:bg-blue-700 focus:outline-none focus:ring-2 focus:ring-offset-2 focus:ring-blue-500 transition-colors">
            <svg class="h-4 w-4 mr-2 inline-block" fill="none" viewBox="0 0 24 24" stroke="currentColor">
              <path stroke-linecap="round" stroke-linejoin="round" stroke-width="2" d="M11 5H6a2 2 0 00-2 2v11a2 2 0 002 2h11a2 2 0 002-2v-5m-1.414-9.414a2 2 0 112.828 2.828L11.828 15H9v-2.828l8.586-8.586z" />
            </svg>
            {{ t('tasks.editTask') }}
          </button>
        </div>
      </div>
    </div>
  </div>

  <!-- Delete Confirmation Dialog -->
  <ConfirmDialog
    v-model="showDeleteConfirm"
    :title="t('tasks.deleteConfirmTitle')"
    :message="t('tasks.deleteConfirmMessage', { title: task?.title })"
    :details="t('tasks.deleteConfirmDetails')"
    variant="danger"
    :confirm-text="t('tasks.deleteTask')"
    :cancel-text="t('common.cancel')"
    @confirm="confirmDelete"
    @cancel="cancelDelete"
  />
</template>

<script setup lang="ts">
import { ref, computed } from 'vue'
import { useI18n } from 'vue-i18n'
import type { Task, NotificationType } from '../types/task'
import { NOTIFICATION_TYPE_CONFIG, CALENDAR_COLORS } from '../types/task'
import { formatDate, formatDateTime, formatTime } from '../utils/dateHelpers'
import { getRecurrenceDescription as getRecurrenceText } from '../utils/recurrence'
import ConfirmDialog from './Common/ConfirmDialog.vue'
import RecurringEditChoiceModal from './RecurringEditChoiceModal.vue'
import { useTasks } from '../composables/useTasks'

// Composables
const { t } = useI18n()

interface Props {
  show: boolean
  task?: Task | null
}

interface Emits {
  (e: 'close'): void
  (e: 'edit', task: Task, editMode?: 'single' | 'all'): void
  (e: 'delete', taskId: number): void
}

const props = defineProps<Props>()
const emit = defineEmits<Emits>()

// Composables
const { deleteTask } = useTasks()

// State
const showDeleteConfirm = ref(false)
const showRecurringEditChoice = ref(false)

// Methods
const closeModal = () => {
  emit('close')
}

const handleBackdropClick = () => {
  closeModal()
}

const handleEdit = () => {
  if (props.task) {
    // Check if this is a recurring task
    if (props.task.recurrenceRule) {
      // Show choice modal for recurring tasks
      showRecurringEditChoice.value = true
    } else {
      // Direct edit for non-recurring tasks
      emit('edit', props.task)
    }
  }
}

const handleEditAllOccurrences = () => {
  showRecurringEditChoice.value = false
  if (props.task) {
    // Edit the master task (all occurrences)
    emit('edit', props.task, 'all')
  }
}

const handleEditSingleOccurrence = () => {
  showRecurringEditChoice.value = false
  if (props.task) {
    // Edit only this occurrence
    emit('edit', props.task, 'single')
  }
}

const handleDelete = () => {
  showDeleteConfirm.value = true
}

const confirmDelete = async () => {
  if (props.task) {
    showDeleteConfirm.value = false
    const success = await deleteTask(props.task.id)
    if (success) {
      emit('delete', props.task.id)
    }
  }
}

const cancelDelete = () => {
  showDeleteConfirm.value = false
}

// Task formatting methods
const getTaskDuration = (task: Task) => {
  if (!task.startDatetime || !task.endDatetime) return 'N/A'

  const start = new Date(task.startDatetime)
  const end = new Date(task.endDatetime)
  const durationMs = end.getTime() - start.getTime()

  const minutes = Math.floor(durationMs / (1000 * 60))
  const hours = Math.floor(minutes / 60)
  const remainingMinutes = minutes % 60

  if (hours === 0) {
    return `${minutes} ${t('tasks.time.minutes')}`
  } else if (remainingMinutes === 0) {
    return `${hours} ${hours === 1 ? t('tasks.time.hour') : t('tasks.time.hours')}`
  } else {
    return `${hours}h ${remainingMinutes}m`
  }
}

const getColorName = (color?: string) => {
  if (!color) return t('tasks.colorNames.default')

  const colorConfig = CALENDAR_COLORS.find(c => c.value === color)
  return colorConfig ? colorConfig.name : t('tasks.colorNames.custom')
}

const getReminderDescription = (offsetMinutes: number) => {
  if (offsetMinutes === 0) return t('tasks.time.atStart')
  if (offsetMinutes < 60) return t('tasks.time.minutesBefore', { minutes: offsetMinutes })

  const hours = Math.floor(offsetMinutes / 60)
  const remainingMinutes = offsetMinutes % 60

  if (hours < 24) {
    if (remainingMinutes === 0) {
      return t('tasks.time.hoursBefore', {
        hours,
        unit: hours === 1 ? t('tasks.time.hour') : t('tasks.time.hours')
      })
    } else {
      return `${hours}h ${remainingMinutes}m prima`
    }
  } else {
    const days = Math.floor(hours / 24)
    const remainingHours = hours % 24

    if (remainingHours === 0) {
      return t('tasks.time.daysBefore', {
        days,
        unit: days === 1 ? t('tasks.time.day') : t('tasks.time.days')
      })
    } else {
      return `${days}g ${remainingHours}h prima`
    }
  }
}

const getNotificationIcon = (type: NotificationType) => {
  return NOTIFICATION_TYPE_CONFIG[type]?.icon || '🔔'
}

const getNotificationTypeLabel = (type: NotificationType) => {
  return NOTIFICATION_TYPE_CONFIG[type]?.label || type
}

const getRecurrenceDescription = () => {
  if (!props.task?.recurrenceRule) return ''
  return getRecurrenceText(props.task.recurrenceRule, t)
}

const getTaskStatus = () => {
  if (!props.task) return t('tasks.status.unknown')

  const now = new Date()
  const start = new Date(props.task.startDatetime)
  const end = new Date(props.task.endDatetime)

  if (now < start) {
    return t('tasks.status.scheduled')
  } else if (now >= start && now <= end) {
    return t('tasks.status.inProgress')
  } else {
    return t('tasks.status.completed')
  }
}

const getTaskStatusClasses = () => {
  if (!props.task) return 'bg-gray-100 text-gray-800'

  const now = new Date()
  const start = new Date(props.task.startDatetime)
  const end = new Date(props.task.endDatetime)

  if (now < start) {
    return 'bg-blue-100 dark:bg-blue-900/20 text-blue-800 dark:text-blue-200'
  } else if (now >= start && now <= end) {
    return 'bg-green-100 dark:bg-green-900/20 text-green-800 dark:text-green-200'
  } else {
    return 'bg-gray-100 dark:bg-gray-900/20 text-gray-800 dark:text-gray-200'
  }
}

const getTaskTimeUntil = () => {
  if (!props.task) return ''

  const now = new Date()
  const start = new Date(props.task.startDatetime)
  const end = new Date(props.task.endDatetime)

  if (now < start) {
    const msUntilStart = start.getTime() - now.getTime()
    const minutesUntilStart = Math.floor(msUntilStart / (1000 * 60))

    if (minutesUntilStart < 60) {
      return t('tasks.time.startsIn', { time: `${minutesUntilStart} ${t('tasks.time.minutes')}` })
    } else if (minutesUntilStart < 24 * 60) {
      const hours = Math.floor(minutesUntilStart / 60)
      return t('tasks.time.startsIn', {
        time: `${hours} ${hours === 1 ? t('tasks.time.hour') : t('tasks.time.hours')}`
      })
    } else {
      const days = Math.floor(minutesUntilStart / (24 * 60))
      return t('tasks.time.startsIn', {
        time: `${days} ${days === 1 ? t('tasks.time.day') : t('tasks.time.days')}`
      })
    }
  } else if (now >= start && now <= end) {
    const msUntilEnd = end.getTime() - now.getTime()
    const minutesUntilEnd = Math.floor(msUntilEnd / (1000 * 60))

    if (minutesUntilEnd < 60) {
      return t('tasks.time.endsIn', { time: `${minutesUntilEnd} ${t('tasks.time.minutes')}` })
    } else {
      const hours = Math.floor(minutesUntilEnd / 60)
      return t('tasks.time.endsIn', {
        time: `${hours} ${hours === 1 ? t('tasks.time.hour') : t('tasks.time.hours')}`
      })
    }
  } else {
    const msAgo = now.getTime() - end.getTime()
    const minutesAgo = Math.floor(msAgo / (1000 * 60))

    if (minutesAgo < 60) {
      return t('tasks.time.endedAgo', { time: `${minutesAgo} ${t('tasks.time.minutes')}` })
    } else if (minutesAgo < 24 * 60) {
      const hours = Math.floor(minutesAgo / 60)
      return t('tasks.time.endedAgo', {
        time: `${hours} ${hours === 1 ? t('tasks.time.hour') : t('tasks.time.hours')}`
      })
    } else {
      const days = Math.floor(minutesAgo / (24 * 60))
      return t('tasks.time.endedAgo', {
        time: `${days} ${days === 1 ? t('tasks.time.day') : t('tasks.time.days')}`
      })
    }
  }
}
</script>

<style scoped>
.modal-overlay {
  @apply fixed inset-0 bg-gray-600 bg-opacity-50 overflow-y-auto h-full w-full z-50 flex items-center justify-center p-4;
}

.modal-content {
  @apply relative bg-white dark:bg-gray-800 rounded-lg shadow-xl max-w-2xl w-full overflow-y-auto m-4;
  @apply p-6;
  max-height: 90vh;
}

@media (max-width: 640px) {
  .modal-content {
    @apply p-4 max-w-full m-2;
  }
}
</style><|MERGE_RESOLUTION|>--- conflicted
+++ resolved
@@ -89,8 +89,6 @@
             </div>
             <div class="mt-2 text-xs text-gray-500 dark:text-gray-400">
               {{ t('tasks.duration') }}: {{ getTaskDuration(task) }}
-<<<<<<< HEAD
-=======
             </div>
           </div>
         </div>
@@ -119,7 +117,6 @@
                   {{ t('tasks.recurrenceNoEnd') }}
                 </p>
               </div>
->>>>>>> 0cd04610
             </div>
           </div>
         </div>
