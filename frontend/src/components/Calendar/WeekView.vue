<template>
  <div class="h-full flex flex-col">
    <!-- Week Header -->
    <div class="grid grid-cols-8 gap-px bg-gray-200 dark:bg-gray-600 mb-4">
      <div class="bg-white dark:bg-gray-800 p-2 text-sm font-medium text-center">
        {{ t('calendar.weekView.hourLabel') }}
      </div>
      <div v-for="day in getWeekDays(currentDate)" :key="day.getTime()"
        class="bg-white dark:bg-gray-800 p-2 text-sm font-medium text-center" :class="{
          'bg-blue-50 dark:bg-blue-900/20': isToday(day),
          'text-blue-600 dark:text-blue-400': isToday(day)
        }">
        <div>{{ getWeekDayName(day, true) }}</div>
        <div class="text-lg font-bold">{{ day.getDate() }}</div>
      </div>
    </div>

    <!-- Week Grid -->
    <div class="flex-1 relative overflow-hidden">
      <!-- Scrollable Content -->
      <div ref="weeklyScrollContainer" @scroll="handleWeeklyScroll" class="absolute inset-0 overflow-auto" style="margin-right: -6px;">
        <div class="grid grid-cols-8 gap-px bg-gray-200 dark:bg-gray-600" style="min-height: 1536px;">
          <!-- Time Column -->
          <div class="bg-white dark:bg-gray-800">
            <div v-for="hour in 24" :key="hour-1" 
              class="h-16 border-b border-gray-200 dark:border-gray-600 flex items-center justify-center text-xs font-medium text-gray-500 dark:text-gray-400"
              :class="{ 'border-b-2 border-gray-300 dark:border-gray-500': (hour-1) % 6 === 0 }">
              {{ settings.formatHourLabel(hour-1) }}
            </div>
          </div>

          <!-- Day Columns -->
          <div v-for="(dayInfo, dayIndex) in weekDaysWithIndicators" :key="dayInfo.day.getTime()" 
            class="bg-white dark:bg-gray-800 relative">
            
            <!-- Time Grid Lines -->
            <div v-for="hour in 24" :key="hour-1" 
              class="h-16 border-b border-gray-100 dark:border-gray-700"
              :class="{ 
                'border-b-2 border-gray-200 dark:border-gray-600': (hour-1) % 6 === 0,
                'bg-blue-50 dark:bg-blue-900/10': isToday(dayInfo.day)
              }">
            </div>

            <!-- Tasks for this day (including split multi-day tasks) -->
            <div class="absolute inset-0 pointer-events-none">
              <div v-for="task in dayInfo.tasks" :key="`${getTaskKey(task)}-${task._splitIndex || 0}`"
                :style="getTaskTimeStyleIntelligent(task, dayInfo.tasks, dayInfo.layouts)"
                @click="handleTaskClick(task)"
                class="absolute rounded text-xs font-medium cursor-pointer pointer-events-auto transition-all hover:shadow-md overflow-hidden group"
                :class="getTaskTimeDisplayClasses(task)"
                :title="getTaskTooltipContent(task)">

                <!-- Content for larger tasks -->
                <template v-if="shouldShowTitle(task, dayInfo.tasks)">
                  <div class="truncate font-semibold leading-tight text-xs">{{ task.title }}</div>
                  <div v-if="task.location && shouldShowLocation(task, dayInfo.tasks)" class="truncate text-xs opacity-90 leading-tight">{{ task.location }}</div>
                  <div v-if="shouldShowTime(task, dayInfo.tasks)" class="text-xs opacity-75 leading-tight">{{ formatTaskTime(task) }}</div>
                </template>

                <!-- Minimal indicator for very small tasks -->
                <template v-else>
                  <div class="w-full h-full flex items-center justify-center">
                    <div class="w-1 h-1 bg-white rounded-full opacity-80"></div>
                  </div>
                </template>
              </div>
            </div>
          </div>
        </div>
      </div>
      
      <!-- Fixed Overflow Indicators (Positioned relative to scroll container) -->
      <div class="absolute inset-0 pointer-events-none z-50">
        <div v-for="(dayInfo, dayIndex) in weekDaysWithIndicators" :key="`indicators-${dayInfo.day.getTime()}`"
          class="absolute pointer-events-none"
          :style="{ 
            left: `${12.5 + (dayIndex * 12.5)}%`,
            width: '12.5%',
            top: '0px',
            height: '100%'
          }">
          
          
          <!-- Top indicators for hidden tasks above -->
          <div v-for="(task, index) in dayInfo.indicators.top"
            :key="`top-${getTaskKey(task)}`"
            class="absolute w-3 h-3 rounded-full border border-white shadow-sm"
            :style="{ 
              top: '16px',
              right: `${6 + index * 10}px`,
              backgroundColor: task.color || '#3B82F6'
            }">
          </div>

          <!-- Bottom indicators for hidden tasks below -->
          <div v-for="(task, index) in dayInfo.indicators.bottom"
            :key="`bottom-${getTaskKey(task)}`"
            class="absolute w-3 h-3 rounded-full border border-white shadow-lg"
            :style="{ 
              bottom: '16px',
              right: `${6 + index * 10}px`,
              backgroundColor: task.color || '#EF4444'
            }"
            :title="`Hidden below: ${task.title}`">
          </div>
        </div>
      </div>
    </div>
  </div>
</template>

<script setup lang="ts">
import { ref, computed } from 'vue'
import { useI18n } from 'vue-i18n'
import { format } from 'date-fns'
import { isToday } from '../../utils/dateHelpers'
import { useCalendar } from '../../composables/useCalendar'
import { useSettingsStore } from '../../stores/settings'
<<<<<<< HEAD
=======
import { useOverlapLayout } from '../../composables/useOverlapLayout'
>>>>>>> 0cd04610
import { i18n } from '../../i18n'
import type { Task } from '../../types/task'
import { getTaskKey } from '../../utils/recurrence'

// i18n
const { t } = useI18n()

// i18n
const { t } = useI18n()

// Props
interface Props {
  currentDate: Date
  tasks: Task[]
  scrollTop?: number
  scrollHeight?: number  
  clientHeight?: number
}

const props = withDefaults(defineProps<Props>(), {
  scrollTop: 0,
  scrollHeight: 0,
  clientHeight: 0
})

// Emits
const emit = defineEmits<{
  taskClick: [task: Task]
  scroll: [event: Event]
}>()

// Refs
const weeklyScrollContainer = ref<HTMLElement | null>(null)
const indicatorsUpdateTrigger = ref(0)

// Get calendar composable with settings-aware functions
const calendar = useCalendar()
const settings = useSettingsStore()
const overlaps = useOverlapLayout()

// Use the settings-aware getWeekDays from composable
const getWeekDays = calendar.getWeekDays

const getWeekDayName = (date: Date, short = false) => {
  const locale = i18n.global.locale.value === 'en-US' ? 'en-US' : 'it-IT'
  if (short) {
    return date.toLocaleDateString(locale, { weekday: 'short' })
  }
  return date.toLocaleDateString(locale, { weekday: 'long' })
}

// Task filtering and splitting logic
const getTasksWithSplitsForDate = (date: Date) => {
  const currentDay = format(date, 'yyyy-MM-dd')
  const allTasksWithSplits: Task[] = []
  const seenKeys = new Set<string | number>()

  props.tasks.forEach(task => {
    if (!task.startDatetime || !task.endDatetime) return

    // Use local timezone for date extraction, not UTC string split
    const taskStartDay = format(new Date(task.startDatetime), 'yyyy-MM-dd')
    const taskEndDay = format(new Date(task.endDatetime), 'yyyy-MM-dd')
    const taskKey = getTaskKey(task)

    // Skip if we've already seen this task key
    if (seenKeys.has(taskKey)) {
      return
    }

    if (taskStartDay === taskEndDay) {
      // Single-day task
      if (taskStartDay === currentDay) {
        allTasksWithSplits.push(task)
        seenKeys.add(taskKey)
      }
    } else {
      // Multi-day task - ONLY if currentDay is within the task range
      if (currentDay >= taskStartDay && currentDay <= taskEndDay) {
        let visualStartTime: string
        let visualEndTime: string

        if (currentDay === taskStartDay) {
          // First day: from original start time to end of day
          visualStartTime = task.startDatetime
          visualEndTime = `${currentDay}T23:59:59`
        } else if (currentDay === taskEndDay) {
          // Last day: from start of day to original end time
          visualStartTime = `${currentDay}T00:00:00`
          visualEndTime = task.endDatetime
        } else {
          // Middle day: full day (using local timezone format for consistent positioning)
          visualStartTime = `${currentDay}T00:00:00`
          visualEndTime = `${currentDay}T23:59:59`
        }

        // Create task with ORIGINAL data but visual positioning times
        const splitTask = {
          ...task, // Keep ALL original data
          // Add visual positioning properties for rendering only
          _visualStartTime: visualStartTime,
          _visualEndTime: visualEndTime,
          _splitIndex: currentDay // For unique key
        }

        allTasksWithSplits.push(splitTask)
        seenKeys.add(taskKey)
      }
    }
  })

  return allTasksWithSplits
}

// Task positioning and styling
const getTaskTimePosition = (task: any) => {
  // Use visual times for positioning if available (for split multi-day tasks)
  const startTimeStr = task._visualStartTime || task.startDatetime
  const endTimeStr = task._visualEndTime || task.endDatetime
  
  if (!startTimeStr) return { top: '0px', height: '32px' }
  
  const start = new Date(startTimeStr)
  const end = endTimeStr ? new Date(endTimeStr) : new Date(start.getTime() + 60 * 60 * 1000) // Default 1 hour
  
  // Calculate position based on hours (each hour = 64px height)
  // All times now use local timezone for consistent positioning
  const startHour = start.getHours() + start.getMinutes() / 60
  let endHour = end.getHours() + end.getMinutes() / 60
  
  // For VISUAL positioning: limit to current day (max 24:00)
  if (endHour < startHour) {
    // Task spans midnight - show only until end of day for this column
    endHour = 24
  }
  
  const topPosition = startHour * 64 // 64px per hour (h-16 = 4rem = 64px)
  const actualDuration = (endHour - startHour) * 64
  // Use actual duration with minimum 3px for visibility
  const height = Math.max(actualDuration, 3)
  
  return {
    top: `${topPosition}px`,
    height: `${height}px`
  }
}

const getTaskTimeDisplayClasses = (task: Task) => {
  const baseClasses = [
    'border-l-4',
    'text-white',
    'shadow-sm'
  ]

  // Color based on task color or default
  const color = task.color || '#3788d8'
  const bgColor = `${color}CC` // Add transparency
  const isPast = new Date(task.endDatetime) < new Date()

  return [
    ...baseClasses,
    {
      'opacity-50': isPast
    }
  ]
}

const getTaskTimeStyle = (task: Task) => {
  const position = getTaskTimePosition(task)
  const color = task.color || '#3788d8'

  return {
    ...position,
    backgroundColor: `${color}CC`,
    borderLeftColor: color,
    zIndex: 10
  }
}

const getTaskTimeStyleIntelligent = (task: Task, dayTasks: Task[], calculatedLayouts: Map<string | number, any>) => {
  const position = getTaskTimePositionIntelligent(task, dayTasks)
  const color = task.color || '#3788d8'

  const taskKey = getTaskKey(task)
  const layout = calculatedLayouts.get(taskKey)

  return {
    ...position,
    backgroundColor: `${color}CC`,
    borderLeftColor: color,
    zIndex: layout?.zIndex || 10,
    width: layout?.width || 'calc(100% - 8px)',
    left: layout ? `calc(0px + ${layout.leftOffset})` : '0px'
  }
}

const formatTaskTime = (task: Task) => {
  if (!task.startDatetime || !task.endDatetime) return ''
  
  // Use visual times if available (for split multi-day tasks)
  const startTimeStr = (task as any)._visualStartTime || task.startDatetime
  const endTimeStr = (task as any)._visualEndTime || task.endDatetime
  
  const start = new Date(startTimeStr)
  const end = new Date(endTimeStr)

  return `${settings.formatTime(start)} - ${settings.formatTime(end)}`
}

// Overflow indicators logic
const getTasksOverflowIndicators = (dayTasks: Task[]) => {
  const containerHeight = props.clientHeight
  const scrollTop = props.scrollTop
  const scrollBottom = scrollTop + containerHeight

  const indicators = {
    top: [] as Task[],
    bottom: [] as Task[]
  }

  dayTasks.forEach(task => {
    const position = getTaskTimePosition(task)
    const taskTop = parseInt(position.top)
    const taskBottom = taskTop + parseInt(position.height)

    // Task is above visible area
    if (taskBottom < scrollTop) {
      indicators.top.push(task)
    }
    // Task is below visible area  
    else if (taskTop > scrollBottom) {
      indicators.bottom.push(task)
    }
  })

  return indicators
}

// Helper functions for content display based on task height
const getTaskHeight = (task: any) => {
  const position = getTaskTimePosition(task)
  return parseInt(position.height)
}

const getTaskHeightIntelligent = (task: any, dayTasks: Task[]) => {
  const position = getTaskTimePositionIntelligent(task, dayTasks)
  return parseInt(position.height)
}

const shouldShowTitle = (task: any, dayTasks?: Task[]) => {
  // Show title only if task is at least 16px tall
  if (dayTasks) {
    return getTaskHeightIntelligent(task, dayTasks) >= 16
  }
  return getTaskHeight(task) >= 16
}

const shouldShowLocation = (task: any, dayTasks?: Task[]) => {
  // Show location only if task is at least 36px tall (enough for title + location)
  if (dayTasks) {
    return getTaskHeightIntelligent(task, dayTasks) >= 36
  }
  return getTaskHeight(task) >= 36
}

const shouldShowTime = (task: any, dayTasks?: Task[]) => {
  // Show time only if task is at least 56px tall (enough for title + location + time)
  if (dayTasks) {
    return getTaskHeightIntelligent(task, dayTasks) >= 56
  }
  return getTaskHeight(task) >= 56
}

const getTaskTooltipContent = (task: any) => {
  const parts = []

  // Always show title
  parts.push(task.title)

  // Add time info
  const timeStr = formatTaskTime(task)
  if (timeStr) {
    parts.push(`${t('calendar.weekView.time')}: ${timeStr}`)
  }

  // Add location if present
  if (task.location) {
    parts.push(`${t('calendar.weekView.location')}: ${task.location}`)
  }

  // Add description if present and not too long
  if (task.description && task.description.length <= 100) {
    parts.push(`${task.description}`)
  } else if (task.description) {
    parts.push(`${task.description.substring(0, 97)}...`)
  }

  return parts.join(' • ')
}

// Check if task overlaps with next task (for intelligent height calculation)
const hasOverlapWithNext = (currentTask: any, dayTasks: Task[]) => {
  const currentEndStr = currentTask._visualEndTime || currentTask.endDatetime
  if (!currentEndStr) return false

  const currentEnd = new Date(currentEndStr)

  // Find tasks that start within 2 minutes of this task's end
  const overlapping = dayTasks.some(otherTask => {
    if (getTaskKey(otherTask) === getTaskKey(currentTask)) return false

    const otherStartStr = otherTask._visualStartTime || otherTask.startDatetime
    if (!otherStartStr) return false

    const otherStart = new Date(otherStartStr)
    const timeDifference = Math.abs(otherStart.getTime() - currentEnd.getTime())

    // Consider overlap if next task starts within 2 minutes (120000ms)
    return timeDifference <= 120000 && otherStart >= currentEnd
  })

  return overlapping
}

// Intelligent task positioning with overlap detection
const getTaskTimePositionIntelligent = (task: any, dayTasks: Task[]) => {
  // Use visual times for positioning if available (for split multi-day tasks)
  const startTimeStr = task._visualStartTime || task.startDatetime
  const endTimeStr = task._visualEndTime || task.endDatetime

  if (!startTimeStr) return { top: '0px', height: '18px' }

  const start = new Date(startTimeStr)
  const end = endTimeStr ? new Date(endTimeStr) : new Date(start.getTime() + 60 * 60 * 1000) // Default 1 hour

  // Calculate position based on hours (each hour = 64px height)
  const startHour = start.getHours() + start.getMinutes() / 60
  let endHour = end.getHours() + end.getMinutes() / 60

  // For VISUAL positioning: limit to current day (max 24:00)
  if (endHour < startHour) {
    endHour = 24
  }

  const topPosition = startHour * 64 // 64px per hour (h-16 = 4rem = 64px)
  const actualDuration = (endHour - startHour) * 64

  // Intelligent height calculation
  let height
  if (actualDuration >= 18) {
    // Task is naturally large enough, use actual duration
    height = actualDuration
  } else {
    // Task is very short, check for overlaps
    const hasOverlap = hasOverlapWithNext(task, dayTasks)
    if (hasOverlap) {
      // Use minimal height to avoid overlaps
      height = Math.max(actualDuration, 3)
    } else {
      // No overlap, use comfortable minimum for readability
      height = 18
    }
  }

  return {
    top: `${topPosition}px`,
    height: `${height}px`
  }
}

// Computed properties
const weekDaysWithIndicators = computed(() => {
  indicatorsUpdateTrigger.value // Force reactivity

  return getWeekDays(props.currentDate).map(day => {
    const dayTasks = getTasksWithSplitsForDate(day)
    const indicators = getTasksOverflowIndicators(dayTasks)
    const layouts = overlaps.calculateLayout(dayTasks)

    return {
      day,
      tasks: dayTasks,
      indicators,
      layouts
    }
  })
})

// Event handlers
const handleTaskClick = (task: Task) => {
  emit('taskClick', task)
}

const handleWeeklyScroll = (event: Event) => {
  emit('scroll', event)
}

// Expose refs for parent component
defineExpose({
  weeklyScrollContainer
})
</script><|MERGE_RESOLUTION|>--- conflicted
+++ resolved
@@ -117,16 +117,10 @@
 import { isToday } from '../../utils/dateHelpers'
 import { useCalendar } from '../../composables/useCalendar'
 import { useSettingsStore } from '../../stores/settings'
-<<<<<<< HEAD
-=======
 import { useOverlapLayout } from '../../composables/useOverlapLayout'
->>>>>>> 0cd04610
 import { i18n } from '../../i18n'
 import type { Task } from '../../types/task'
 import { getTaskKey } from '../../utils/recurrence'
-
-// i18n
-const { t } = useI18n()
 
 // i18n
 const { t } = useI18n()
