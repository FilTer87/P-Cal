<template>
  <div class="h-screen bg-gray-50 dark:bg-gray-900">
    <!-- Header -->
    <header class="bg-white dark:bg-gray-800 shadow-sm border-b-2 border-gray-200 dark:border-gray-700" style="height: 3.9rem;">
      <div class="px-4 sm:px-6 lg:px-8">
        <div class="flex justify-between items-center h-16">
          <!-- Mobile Menu Button + Logo and Title -->
          <div class="flex items-center">
            <!-- Mobile Sidebar Toggle -->
            <button @click="showMobileSidebar = !showMobileSidebar"
              class="md:hidden p-2 rounded-md text-gray-400 hover:text-gray-500 hover:bg-gray-100 dark:hover:bg-gray-700 mr-2"
              :title="t('calendar.navigation.toggleMenu')">
              <svg class="h-6 w-6" fill="none" viewBox="0 0 24 24" stroke="currentColor">
                <path stroke-linecap="round" stroke-linejoin="round" stroke-width="2" d="M4 6h16M4 12h16M4 18h16" />
              </svg>
            </button>

            <h1 class="text-xl md:text-2xl font-bold text-gray-900 dark:text-white">
              P-Cal
            </h1>
            <span class="ml-2 text-xs md:text-sm text-gray-500 dark:text-gray-400 hidden sm:inline">
              {{ formatDisplayDate(currentDate) }}
            </span>
          </div>

          <!-- Navigation Controls -->
          <div class="flex items-center space-x-2 md:space-x-4">
            <!-- View Mode Selector -->
            <div class="hidden sm:flex bg-gray-100 dark:bg-gray-700 rounded-md p-1">
              <button v-for="view in CALENDAR_VIEWS" :key="view.value" @click="setViewMode(view.value)"
                class="px-2 md:px-3 py-1 text-xs md:text-sm font-medium rounded transition-colors" :class="{
                  'bg-white dark:bg-gray-600 text-gray-900 dark:text-white shadow-sm': viewMode === view.value,
                  'text-gray-700 dark:text-gray-300 hover:text-gray-900 dark:hover:text-white': viewMode !== view.value
                }" :title="`${t(view.labelKey)} (${view.shortcut})`">
                {{ t(view.labelKey) }}
              </button>
            </div>

            <!-- Mobile View Mode Dropdown -->
            <div class="sm:hidden relative">
              <select :value="viewMode" @change="setViewMode($event.target.value)"
                class="bg-gray-100 dark:bg-gray-700 text-gray-700 dark:text-gray-300 px-2 py-1 text-sm rounded-md border-0 focus:ring-2 focus:ring-blue-500">
                <option v-for="view in CALENDAR_VIEWS" :key="view.value" :value="view.value">
                  {{ t(view.labelKey) }}
                </option>
              </select>
            </div>

            <!-- Navigation Buttons -->
            <div class="flex items-center space-x-1">
              <button @click="navigatePrevious"
                class="p-2 text-gray-400 hover:text-gray-500 dark:text-gray-500 dark:hover:text-gray-400 hover:bg-gray-100 dark:hover:bg-gray-700 rounded-md"
                :title="t('calendar.navigation.previousPeriod')">
                <ChevronLeftIcon class="h-5 w-5" />
              </button>

              <button @click="goToToday"
                class="px-2 md:px-3 py-2 text-xs md:text-sm font-medium text-gray-700 dark:text-gray-300 hover:text-gray-900 dark:hover:text-white hover:bg-gray-100 dark:hover:bg-gray-700 rounded-md"
                :title="t('calendar.navigation.goToToday')">
                <span class="hidden sm:inline">{{ t('calendar.today') }}</span>
                <span class="sm:hidden">•</span>
              </button>

              <button @click="navigateNext"
                class="p-2 text-gray-400 hover:text-gray-500 dark:text-gray-500 dark:hover:text-gray-400 hover:bg-gray-100 dark:hover:bg-gray-700 rounded-md"
                :title="t('calendar.navigation.nextPeriod')">
                <ChevronRightIcon class="h-5 w-5" />
              </button>
            </div>

          </div>
        </div>
      </div>
    </header>

    <!-- Main Content -->
    <div class="flex h-[calc(100vh-4rem)] relative">
      <!-- Mobile Sidebar Overlay -->
      <div v-if="showMobileSidebar" @click="showMobileSidebar = false"
        class="fixed inset-0 bg-gray-600 bg-opacity-75 z-40 md:hidden"></div>

      <!-- Sidebar -->
      <CalendarSidebar
        :show-mobile="showMobileSidebar"
        :user="user"
        :task-stats="taskStats"
        :today-tasks="todayTasks"
        :upcoming-reminders="upcomingReminders"
        :current-view-mode="viewMode"
        @task-click="openTaskModal"
        @new-task="openCreateTaskModalWithDate()"
        @switch-to-day-view="handleSwitchToDayView"
        @close-sidebar="closeMobileSidebar"
      />

      <!-- Calendar Area -->
      <main class="flex-1 flex flex-col overflow-hidden md:ml-0">
        <!-- Calendar Header -->
        <div class="p-3 md:p-4 bg-white dark:bg-gray-800 border-b border-gray-200 dark:border-gray-700 flex-shrink-0">
          <div class="flex items-center justify-between">
            <div v-if="isAgendaView">
              <h2 class="text-base md:text-lg font-medium text-gray-900 dark:text-white">
                {{ t('calendar.views.agenda') }}
              </h2>
              <p class="text-xs md:text-sm text-gray-500 dark:text-gray-400 mt-1">
                {{ t('calendar.agendaDescription', { days: agendaDays }) }}
              </p>
            </div>
            <h2 v-else class="text-base md:text-lg font-medium text-gray-900 dark:text-white">
              {{ currentMonthName }}
            </h2>
            <!-- Mobile Close Sidebar Button (only visible when sidebar is open) -->
            <button v-if="showMobileSidebar" @click="showMobileSidebar = false"
              class="md:hidden p-2 rounded-md text-gray-400 hover:text-gray-500 hover:bg-gray-100 dark:hover:bg-gray-700">
              <svg class="h-5 w-5" fill="none" viewBox="0 0 24 24" stroke="currentColor">
                <path stroke-linecap="round" stroke-linejoin="round" stroke-width="2" d="M6 18L18 6M6 6l12 12" />
              </svg>
            </button>
          </div>
        </div>

        <!-- Calendar Content -->
        <div class="flex-1 p-2 md:p-4 overflow-auto">
          <!-- Month View -->
          <MonthView
            v-if="isMonthView"
            :calendar-days="calendarDays"
            :selected-date="selectedDate"
            @select-date="selectDate"
            @task-click="handleMonthViewTaskClick"
            @create-task="openCreateTaskModalWithDate"
            @open-day-view="openDayView"
          />

          <!-- Week View -->
          <WeekView 
            v-else-if="isWeekView"
            :current-date="currentDate"
            :tasks="allWeekTasks"
            :scroll-top="scrollTop"
            :scroll-height="scrollHeight"
            :client-height="clientHeight"
            @task-click="openTaskModal"
            @scroll="handleWeeklyScroll"
            ref="weekViewRef"
          />

          <!-- Day View -->
          <DayView
            v-else-if="isDayView"
            :current-date="currentDate"
            :tasks="getTasksForDate(currentDate)"
            :show-past-tasks="showPastTasks"
            @task-click="openTaskModal"
            @create-task="openCreateTaskModalWithDate"
            @toggle-past-tasks="togglePastTasks"
          >
            <template #task-card="{ task }">
              <TaskCard
                :task="task"
                :task-display-classes="getTaskDisplayClasses(task)"
                :task-display-style="getTaskDisplayStyle(task)"
                @click="openTaskModal"
              />
            </template>
          </DayView>

          <!-- Agenda View -->
          <AgendaView
            v-else-if="isAgendaView"
            :tasks-by-date="sortedTasksByDateInRange"
            :show-past-tasks="showPastTasks"
            @task-click="openTaskModal"
            @toggle-past-tasks="togglePastTasks"
          >
            <template #task-card="{ task }">
              <TaskCard
                :task="task"
                :task-display-classes="getTaskDisplayClasses(task)"
                :task-display-style="getTaskDisplayStyle(task)"
                @click="openTaskModal"
              />
            </template>
          </AgendaView>
        </div>
      </main>
    </div>

    <!-- Task Detail Modal -->
    <TaskDetailModal
      :show="showTaskModal"
      :task="selectedTask"
      @close="closeTaskModal"
      @edit="handleTaskDetailEdit"
      @delete="handleTaskDeleted"
    />

    <!-- Task Modal -->
    <TaskModal
      :show="showCreateTaskModal"
      :task="selectedTaskForEdit"
      :initial-date="createTaskDate"
      @close="handleTaskModalClose"
      @task-created="handleTaskCreated"
      @task-updated="handleTaskUpdated"
      @task-deleted="handleTaskDeleted"
    />
  </div>
</template>

<script setup lang="ts">
import { ref, computed, watch, onMounted, onUnmounted } from 'vue'
import { useI18n } from 'vue-i18n'
import {
  ChevronLeftIcon,
  ChevronRightIcon,
  ChevronDownIcon,
  PlusIcon,
  SunIcon,
  MoonIcon
} from '@heroicons/vue/24/outline'
import TaskModal from '../components/TaskModal.vue'
import TaskDetailModal from '../components/TaskDetailModal.vue'
import TaskCard from '../components/TaskCard.vue'
import WeekView from '../components/Calendar/WeekView.vue'
import MonthView from '../components/Calendar/MonthView.vue'
import DayView from '../components/Calendar/DayView.vue'
import AgendaView from '../components/Calendar/AgendaView.vue'
import CalendarSidebar from '../components/Calendar/CalendarSidebar.vue'
import type { Task } from '../types/task'

// Composables
import { useAuth } from '../composables/useAuth'
import { useTaskDisplay } from '../composables/useTaskDisplay'
import { useTaskFilters } from '../composables/useTaskFilters'
import { useRouter } from 'vue-router'
import { useCalendar } from '../composables/useCalendar'
import { useTasks } from '../composables/useTasks'
import { useReminders } from '../composables/useReminders'
import { useTheme } from '../composables/useTheme'

<<<<<<< HEAD
=======
// Stores
import { useSettingsStore } from '../stores/settings'
import { useTasksStore } from '../stores/tasks'

>>>>>>> 0cd04610
// i18n
const { t } = useI18n()

// Utilities
import {
  formatDate,
  formatDateTime,
  formatTime as formatTimeUtil,
  getDayName,
  getDateDescription,
  isToday as isDateToday
} from '../utils/dateHelpers'
import { it } from 'date-fns/locale'
// import { formatTaskPriority } from '../utils/formatters' // Removed as priority is not handled
import { CALENDAR_VIEWS } from '../utils/constants'

// Reminder notification service
import { startReminderNotifications, stopReminderNotifications } from '../services/reminderNotificationService'

// Composable instances
const auth = useAuth()
const $router = useRouter()
const calendar = useCalendar()
const tasks = useTasks()
const reminders = useReminders()
const theme = useTheme()
const settings = useSettingsStore()

// Task display and filter composables
const { getTaskDisplayClasses: getTaskDisplayClassesComposable, getTaskDisplayStyle: getTaskDisplayStyleComposable } = useTaskDisplay()
const { splitTasksByTime: splitTasksByTimeComposable } = useTaskFilters()

// Reactive state
const showMobileSidebar = ref(false)
const showPastTasks = ref(false)
const selectedTaskForEdit = ref<Task | null>(null)
const createTaskDate = ref<Date | undefined>(undefined)

// Weekly view scroll tracking  
const weeklyScrollContainer = ref<HTMLElement | null>(null)
const weekViewRef = ref<InstanceType<typeof WeekView> | null>(null)
const scrollTop = ref(0)
const scrollHeight = ref(0)
const clientHeight = ref(0)

// Force reactivity with ref
const indicatorsUpdateTrigger = ref(0)

// Watch scroll changes to force indicators update
watch([scrollTop, clientHeight, scrollHeight], () => {
  indicatorsUpdateTrigger.value++
})

// Computed property for overflow indicators to ensure reactivity
const weekDaysWithIndicators = computed(() => {
  // Force reactivity on scroll changes
  indicatorsUpdateTrigger.value
  
  const weekDays = calendar.getWeekDays(currentDate.value)
  return weekDays.map(day => ({
    day,
    indicators: getTasksOverflowIndicators(calendar.getTasksForDate(day))
  }))
})

// Computed properties from composables
const {
  user,
  userFullName,
  userInitials,
  logout
} = auth

const {
  currentDate,
  selectedDate,
  viewMode,
  agendaDays,
  currentMonthName,
  calendarDays,
  todayTasks,
  isMonthView,
  isWeekView,
  isDayView,
  isAgendaView,
  showTaskModal,
  selectedTask,
  showCreateTaskModal,
  setViewMode,
  navigatePrevious,
  navigateNext,
  goToToday,
  selectDate,
  openTaskModal,
  closeTaskModal,
  openCreateTaskModal,
  closeCreateTaskModal,
  formatDisplayDate,
  getTasksForDate,
  getWeekDays
} = calendar

const {
  taskStats,
  getTaskById
} = tasks

const {
  upcomingReminders,
  formatReminderTimeShort
} = reminders

const {
  isDarkMode,
  themeName,
  toggleTheme
} = theme

// Reset past tasks visibility when view mode or date changes
watch([viewMode, currentDate], () => {
  showPastTasks.value = false
})

// Fetch tasks for current date range when date or view changes
watch([currentDate, viewMode], async ([newDate, newViewMode]) => {
  if (!newDate) return

  let startDate: string
  let endDate: string

  if (newViewMode === 'week') {
    // Get week range
    const weekDays = calendar.getWeekDays(newDate)
    startDate = formatDate(weekDays[0], 'yyyy-MM-dd')
    endDate = formatDate(weekDays[weekDays.length - 1], 'yyyy-MM-dd')
  } else if (newViewMode === 'month') {
    // Get month range
    const year = newDate.getFullYear()
    const month = newDate.getMonth()
    const firstDay = new Date(year, month, 1)
    const lastDay = new Date(year, month + 1, 0)
    startDate = formatDate(firstDay, 'yyyy-MM-dd')
    endDate = formatDate(lastDay, 'yyyy-MM-dd')
  } else if (newViewMode === 'day') {
    // Single day
    startDate = formatDate(newDate, 'yyyy-MM-dd')
    endDate = startDate
  } else {
    // Agenda view - next 30 days
    startDate = formatDate(new Date(), 'yyyy-MM-dd')
    const futureDate = new Date()
    futureDate.setDate(futureDate.getDate() + 30)
    endDate = formatDate(futureDate, 'yyyy-MM-dd')
  }

  // Fetch tasks for the date range
  await tasks.fetchTasksByDateRange(startDate, endDate)
}, { immediate: true })

// Additional computed properties
const tasksByDateInRange = computed(() => {
  const range = calendar.viewDateRange.value
  if (!range) return {}

  const result: Record<string, any[]> = {}
  const allTasks = Array.isArray(tasks.allTasks?.value) ? tasks.allTasks.value : 
                     Array.isArray(tasks.allTasks) ? tasks.allTasks : []


  allTasks.forEach(task => {
    if (task && task.startDatetime) {
      const taskDate = new Date(task.startDatetime)
      if (taskDate >= range.start && taskDate <= range.end) {
        const dateKey = formatDate(taskDate, 'yyyy-MM-dd')
        if (!result[dateKey]) result[dateKey] = []
        result[dateKey].push(task)
      }
    }
  })

  return result
})

// Sort tasks by date for agenda view
const sortedTasksByDateInRange = computed(() => {
  const tasks = tasksByDateInRange.value
  
  // Convert object to array of [date, tasks] pairs and sort by date
  const sortedEntries = Object.entries(tasks)
    .sort(([dateA], [dateB]) => {
      return new Date(dateA).getTime() - new Date(dateB).getTime()
    })
    .map(([date, dayTasks]) => [
      date, 
      // Also sort tasks within each day by start time
      (dayTasks || []).sort((a, b) => {
        return new Date(a.startDatetime).getTime() - new Date(b.startDatetime).getTime()
      })
    ])

  // Convert back to object
  const sortedResult: Record<string, any[]> = {}
  sortedEntries.forEach(([date, dayTasks]) => {
    sortedResult[date] = dayTasks
  })
  
  return sortedResult
})

// Note: currentDayTasks and pastDayTasks removed - DayView handles splitting internally
// Note: splitTasksByTime removed - now using composable function
// Note: isDateToday duplicate removed - using imported isToday from dateHelpers

// Check if a date is today (kept for backward compatibility with other code)
const isDateToday = (date: string) => {
  const today = formatDate(new Date(), 'yyyy-MM-dd')
  return date === today
}

// Methods
const isToday = (date: Date) => isDateToday(date)

// Use composable functions for task display
const getTaskDisplayClasses = (task: any, detailed = false) => {
  return getTaskDisplayClassesComposable(task, detailed)
}

const getTaskDisplayStyle = (task: any) => {
  return getTaskDisplayStyleComposable(task)
}

const handleKeyboardShortcuts = (event: KeyboardEvent) => {
  // Ignore shortcuts when user is typing in input/textarea or contenteditable
  const target = event.target as HTMLElement
  const isTyping = target.tagName === 'INPUT' ||
                   target.tagName === 'TEXTAREA' ||
                   target.isContentEditable

  calendar.handleKeyboardNavigation(event)

  // Additional shortcuts - only if not typing
  if (event.ctrlKey && event.key === 'n' && !isTyping) {
    event.preventDefault()
    openCreateTaskModalWithDate()
  }
}

const handleClickOutside = (event: Event) => {
  // Handle click outside for mobile sidebar if needed
}

const closeMobileSidebar = () => {
  showMobileSidebar.value = false
}

const togglePastTasks = () => {
  showPastTasks.value = !showPastTasks.value
}

// Task Modal Methods
const handleTaskModalClose = () => {
  selectedTaskForEdit.value = null
  createTaskDate.value = undefined
  closeCreateTaskModal()
}

// Helper function to reload tasks for current date range
const reloadCurrentDateRange = async () => {
  let startDate: string
  let endDate: string

  if (viewMode.value === 'week') {
    const weekDays = calendar.getWeekDays(currentDate.value)
    startDate = formatDate(weekDays[0], 'yyyy-MM-dd')
    endDate = formatDate(weekDays[weekDays.length - 1], 'yyyy-MM-dd')
  } else if (viewMode.value === 'month') {
    const year = currentDate.value.getFullYear()
    const month = currentDate.value.getMonth()
    const firstDay = new Date(year, month, 1)
    const lastDay = new Date(year, month + 1, 0)
    startDate = formatDate(firstDay, 'yyyy-MM-dd')
    endDate = formatDate(lastDay, 'yyyy-MM-dd')
  } else if (viewMode.value === 'day') {
    startDate = formatDate(currentDate.value, 'yyyy-MM-dd')
    endDate = startDate
  } else {
    // Agenda view - next 30 days
    startDate = formatDate(new Date(), 'yyyy-MM-dd')
    const futureDate = new Date()
    futureDate.setDate(futureDate.getDate() + 30)
    endDate = formatDate(futureDate, 'yyyy-MM-dd')
  }

  await tasks.fetchTasksByDateRange(startDate, endDate)
}

const handleTaskCreated = async (task: Task) => {
  // Refresh tasks data
  await tasks.refreshStatistics()
  await reminders.fetchAllReminders()
  await reloadCurrentDateRange()
}

const handleTaskUpdated = async (task: Task) => {
  // Clear store to remove old occurrences (especially for recurring tasks)
  const tasksStore = useTasksStore()
  tasksStore.tasks = []

  // Refresh tasks data and reload current date range
  await tasks.refreshStatistics()
  await reminders.fetchAllReminders()
  await reloadCurrentDateRange()
}

const handleTaskDeleted = async (taskId: number) => {
  // Close the detail modal
  closeTaskModal()
  // Refresh tasks data
  await tasks.refreshStatistics()
  await reminders.fetchAllReminders()
  await reloadCurrentDateRange()
}

// Override calendar methods to use our enhanced modal
const openCreateTaskModalWithDate = (date?: Date) => {
  selectedTaskForEdit.value = null
  createTaskDate.value = date
  calendar.openCreateTaskModal(date)
}

// Handle editing from task detail modal
const handleTaskDetailEdit = async (task: Task, editMode?: 'single' | 'all') => {
  // Close the detail modal first
  calendar.closeTaskModal()

  let taskToEdit = task

  // If editing all occurrences of a recurring task, fetch the master task
  if (editMode === 'all' && task.recurrenceRule) {
    try {
      // Fetch the master task to get original dates
      const masterTask = await tasks.getTaskById(task.id)
      if (masterTask) {
        taskToEdit = masterTask
        console.log('Loaded master task for editing all occurrences:', masterTask)
      }
    } catch (error) {
      console.error('Failed to load master task:', error)
      // Fallback to original task if fetch fails
    }
  }

  // Store edit mode info on the task object for use in form submission
  if (editMode) {
    (taskToEdit as any)._editMode = editMode
  }

  // Then open the edit modal
  selectedTaskForEdit.value = taskToEdit
  createTaskDate.value = undefined
  calendar.openCreateTaskModal()
}

// Weekly view scroll management
const handleWeeklyScroll = (event: Event) => {
  const target = event.target as HTMLElement
  scrollTop.value = target.scrollTop
  scrollHeight.value = target.scrollHeight
  clientHeight.value = target.clientHeight
}

// Overflow indicators logic
const getTasksOverflowIndicators = (dayTasks: Task[]) => {
  if (!dayTasks.length) return { top: [], bottom: [] }
  
  const visibleTop = scrollTop.value
  const visibleBottom = scrollTop.value + clientHeight.value
  
  const topHiddenTasks: Task[] = []
  const bottomHiddenTasks: Task[] = []
  
  console.log('📊 Indicator calculation:', {
    visibleTop,
    visibleBottom,
    scrollTop: scrollTop.value,
    clientHeight: clientHeight.value,
    tasksCount: dayTasks.length
  })
  
  dayTasks.forEach(task => {
    if (!task.startDatetime) return
    
    const start = new Date(task.startDatetime)
    const end = task.endDatetime ? new Date(task.endDatetime) : new Date(start.getTime() + 60 * 60 * 1000)
    
    const startHour = start.getHours() + start.getMinutes() / 60
    let endHour = end.getHours() + end.getMinutes() / 60
    
    // Fix for tasks that span midnight or have end time before start time
    if (endHour < startHour) {
      endHour += 24 // Add 24 hours if end is next day
    }
    
    const taskTop = startHour * 64
    const taskBottom = endHour * 64
    
    console.log(`📋 Task "${task.title}":`, {
      startHour,
      endHour,
      taskTop,
      taskBottom,
      visibleTop,
      visibleBottom,
      isHiddenAbove: taskBottom <= visibleTop,
      isHiddenBelow: taskTop >= visibleBottom,
      isVisible: !(taskBottom <= visibleTop) && !(taskTop >= visibleBottom)
    })
    
    // Task completamente sopra l'area visibile
    if (taskBottom <= visibleTop) {
      topHiddenTasks.push(task)
      console.log(`⬆️ Adding "${task.title}" to TOP indicators`)
    }
    // Task completamente sotto l'area visibile  
    else if (taskTop >= visibleBottom) {
      bottomHiddenTasks.push(task)
      console.log(`⬇️ Adding "${task.title}" to BOTTOM indicators`)
    } else {
      console.log(`👁️ "${task.title}" is VISIBLE`)
    }
  })
  
  console.log('🎯 Final result:', {
    topCount: topHiddenTasks.length,
    bottomCount: bottomHiddenTasks.length,
    topTasks: topHiddenTasks.map(t => t.title),
    bottomTasks: bottomHiddenTasks.map(t => t.title)
  })
  
  return {
    top: topHiddenTasks,
    bottom: bottomHiddenTasks
  }
}

// Weekly view helper methods
const getTaskTimePosition = (task: any) => {
  // Use visual times for positioning if available (for split multi-day tasks)
  const startTimeStr = task._visualStartTime || task.startDatetime
  const endTimeStr = task._visualEndTime || task.endDatetime
  
  if (!startTimeStr) return { top: '0px', height: '32px' }
  
  const start = new Date(startTimeStr)
  const end = endTimeStr ? new Date(endTimeStr) : new Date(start.getTime() + 60 * 60 * 1000) // Default 1 hour
  
  // Calculate position based on hours (each hour = 64px height)
  // All times now use local timezone for consistent positioning
  const startHour = start.getHours() + start.getMinutes() / 60
  let endHour = end.getHours() + end.getMinutes() / 60
  
  // For VISUAL positioning: limit to current day (max 24:00)
  if (endHour < startHour) {
    // Task spans midnight - show only until end of day for this column
    endHour = 24
  }
  
  const topPosition = startHour * 64 // 64px per hour (h-16 = 4rem = 64px)
  const height = Math.max((endHour - startHour) * 64, 32) // Minimum 32px height
  
  return {
    top: `${topPosition}px`,
    height: `${height}px`
  }
}

const getTaskTimeDisplayClasses = (task: Task) => {
  const baseClasses = ['border-l-4']

  const isPast = new Date(task.endDatetime) < new Date()

  // Color based on task color or default
  if (task.color) {
    const style = document.createElement('div')
    style.style.backgroundColor = task.color
    const rgb = window.getComputedStyle(style).backgroundColor
    baseClasses.push('text-white')
    // We'll use inline styles for custom colors
  } else {
    // Default blue theme
    baseClasses.push('bg-blue-500 text-white border-blue-700')
  }

  if (isPast) {
    baseClasses.push('opacity-25', 'hover:opacity-75')
  }

  return baseClasses.join(' ')
}

const getTaskTimeStyle = (task: Task) => {
  const positionStyle = getTaskTimePosition(task)
  
  if (task.color) {
    return {
      ...positionStyle,
      backgroundColor: task.color,
      borderLeftColor: task.color
    }
  }
  
  return positionStyle
}

const formatTaskTime = (task: Task) => {
  if (!task.startDatetime) return ''
  
  const start = new Date(task.startDatetime)
  const startTime = formatDate(start, 'HH:mm')
  
  if (task.endDatetime) {
    const end = new Date(task.endDatetime)
    const endTime = formatDate(end, 'HH:mm')
    return `${startTime} - ${endTime}`
  }
  
  return startTime
}

const getWeekDayName = (date: Date, short = false) => {
  return formatDate(date, short ? 'EEE' : 'EEEE', { locale: it })
}

// Use settings-aware time formatting
const formatTime = (date: Date | string): string => {
  return settings.formatTime(date)
}

// Handle task click from MonthView - CalendarTask only has id, need to get full Task
const handleMonthViewTaskClick = (calendarTask: any) => {
  const fullTask = getTaskById(calendarTask.id)
  if (fullTask) {
    openTaskModal(fullTask)
  }
}

// Handle switch to day view from sidebar
const handleSwitchToDayView = () => {
  currentDate.value = new Date()
  setViewMode('day')
}

// Open day view for a specific date (from month view)
const openDayView = (date: Date) => {
  currentDate.value = date
  setViewMode('day')
}

// Lifecycle
onMounted(async () => {
  // Initialize auth and require authentication
  await auth.requireAuth()

  // Initialize settings
  settings.loadSettings()

  // Initialize calendar view mode
  calendar.initializeViewMode()

  // Note: tasks are now loaded by the watch on currentDate/viewMode
  // await tasks.fetchTasks() // REMOVED - conflicts with fetchTasksByDateRange
  await reminders.fetchAllReminders()

  // Fetch accurate statistics from dedicated endpoints
  await tasks.refreshStatistics()

  // Set up event listeners
  document.addEventListener('keydown', handleKeyboardShortcuts)
  document.addEventListener('click', handleClickOutside)

  // Initialize scroll values for weekly view
  if (weeklyScrollContainer.value) {
    scrollTop.value = weeklyScrollContainer.value.scrollTop
    scrollHeight.value = weeklyScrollContainer.value.scrollHeight
    clientHeight.value = weeklyScrollContainer.value.clientHeight
  }

  // Start reminder notification service
  console.log('🔔 Starting reminder notification service from CalendarView')
  await startReminderNotifications()
})

// Multi-day task splitting logic - collect all tasks from the week first
const allWeekTasks = computed(() => {
  const weekDays = calendar.getWeekDays(currentDate.value)
  const weekStart = formatDate(weekDays[0], 'yyyy-MM-dd')
  const weekEnd = formatDate(weekDays[weekDays.length - 1], 'yyyy-MM-dd')
  const allTasks: any[] = []
  const seenKeys = new Set<string | number>()

  // Get ALL tasks from the composable
  const allStoreTasks = tasks.allTasks.value || []

  // Filter tasks that overlap with the current week
  allStoreTasks.forEach(task => {
    if (!task.startDatetime || !task.endDatetime) return

    const taskStart = formatDate(new Date(task.startDatetime), 'yyyy-MM-dd')
    const taskEnd = formatDate(new Date(task.endDatetime), 'yyyy-MM-dd')

    // Include task if it overlaps with the week:
    // - Task starts before/during week AND ends during/after week
    // - This covers: tasks starting before week, tasks within week, tasks ending after week
    if (taskStart <= weekEnd && taskEnd >= weekStart) {
      const taskKey = task.occurrenceId || task.id
      if (!seenKeys.has(taskKey)) {
        allTasks.push(task)
        seenKeys.add(taskKey)
      }
    }
  })

  return allTasks
})

const getTasksWithSplitsForDate = (date: Date) => {
  const currentDay = formatDate(date, 'yyyy-MM-dd')
  const allTasksWithSplits: any[] = []
  
  console.log(`🌞 Processing tasks for ${currentDay}`)
  
  // Check ALL week tasks, not just ones assigned to this day
  allWeekTasks.value.forEach(task => {
    if (!task.startDatetime) {
      // Task without start time - only show on its "assigned" day
      const dayTasks = calendar.getTasksForDate(date)
      if (dayTasks.find(t => t.id === task.id)) {
        allTasksWithSplits.push(task)
      }
      return
    }
    
    const startDate = new Date(task.startDatetime)
    const endDate = task.endDatetime ? new Date(task.endDatetime) : startDate
    const taskStartDay = formatDate(startDate, 'yyyy-MM-dd')
    const taskEndDay = formatDate(endDate, 'yyyy-MM-dd')
    
    console.log(`📋 Task "${task.title}":`, {
      taskStartDay,
      taskEndDay,
      currentDay,
      spansMultipleDays: taskStartDay !== taskEndDay
    })
    
    // Check if this task should appear on the current day
    if (currentDay >= taskStartDay && currentDay <= taskEndDay) {
      
      if (taskStartDay === taskEndDay) {
        // Single day task - show as normal but only on the correct day
        if (currentDay === taskStartDay) {
          allTasksWithSplits.push(task)
        }
      } else {
        // Multi-day task - create split version for visual positioning only
        let visualStartTime: string
        let visualEndTime: string
        
        if (currentDay === taskStartDay) {
          // First day: from original start time to end of day
          visualStartTime = task.startDatetime
          visualEndTime = `${currentDay}T23:59:59`
          console.log(`🚀 First day split for "${task.title}": visual ${visualStartTime} → ${visualEndTime}`)
        } else if (currentDay === taskEndDay) {
          // Last day: from start of day to original end time  
          visualStartTime = `${currentDay}T00:00:00`
          visualEndTime = task.endDatetime
          console.log(`🏁 Last day split for "${task.title}": visual ${visualStartTime} → ${visualEndTime}`)
        } else {
          // Middle day: full day (using local timezone format for consistent positioning)
          visualStartTime = `${currentDay}T00:00:00`
          visualEndTime = `${currentDay}T23:59:59`
          console.log(`🔄 Middle day split for "${task.title}": visual full day`)
        }
        
        // Create task with ORIGINAL data but visual positioning times
        const splitTask = {
          ...task, // Keep ALL original data
          // Add visual positioning properties for rendering only
          _visualStartTime: visualStartTime,
          _visualEndTime: visualEndTime,
          _splitIndex: currentDay // For unique key
        }
        
        allTasksWithSplits.push(splitTask)
      }
    }
  })
  
  console.log(`✅ Final tasks for ${currentDay}:`, allTasksWithSplits.map(t => ({
    title: t.title,
    originalStart: t.startDatetime,
    originalEnd: t.endDatetime,
    visualStart: t._visualStartTime || t.startDatetime,
    visualEnd: t._visualEndTime || t.endDatetime
  })))
  
  return allTasksWithSplits
}

onUnmounted(() => {
  document.removeEventListener('keydown', handleKeyboardShortcuts)
  document.removeEventListener('click', handleClickOutside)
  
  // Stop reminder notification service
  console.log('🔔 Stopping reminder notification service from CalendarView')
  stopReminderNotifications()
})
</script>

<style scoped>
/* Calendar Grid Styles */
.calendar-grid {
  @apply grid grid-cols-7 gap-px bg-gray-200 dark:bg-gray-600 rounded-lg overflow-hidden;
}

.calendar-grid-mobile {
  @apply grid grid-cols-7 gap-px bg-gray-200 dark:bg-gray-600 rounded-lg overflow-hidden;
}

.calendar-day-header {
  @apply bg-gray-50 dark:bg-gray-700 p-2 md:p-3 text-center text-xs md:text-sm font-medium text-gray-700 dark:text-gray-300;
}

.calendar-day {
  @apply bg-white dark:bg-gray-800 border border-gray-200 dark:border-gray-700 flex flex-col;
}

/* Mobile specific adjustments */
@media (max-width: 768px) {
  .calendar-day-header {
    @apply p-2 text-xs;
  }

  .calendar-day {
    @apply text-xs;
  }
}

/* Responsive modal positioning */
.modal-overlay {
  @apply fixed inset-0 bg-gray-600 bg-opacity-50 overflow-y-auto h-full w-full z-50 flex items-center justify-center p-4;
}

.modal-content {
  @apply relative bg-white dark:bg-gray-800 rounded-lg shadow-xl max-w-2xl w-full overflow-y-auto m-4;
  @apply p-4 md:p-6;
  max-height: 90vh;
}

/* Responsive utility classes */
@media (max-width: 640px) {
  .mobile-hidden {
    @apply hidden;
  }

  .mobile-full {
    @apply w-full;
  }
}

/* Custom task color styles for hover effects */
.task-custom-color {
  @apply transition-all duration-200;
}

.task-custom-color:hover {
  @apply shadow-sm;
  filter: brightness(0.95);
}

/* Force border colors to use inline styles over Tailwind classes */
.task-custom-color {
  border-left-color: var(--task-color) !important;
}

/* For custom colors, also apply background */
.task-custom-color[style*="--task-bg-color"] {
  background-color: var(--task-bg-color) !important;
}
</style><|MERGE_RESOLUTION|>--- conflicted
+++ resolved
@@ -239,13 +239,10 @@
 import { useReminders } from '../composables/useReminders'
 import { useTheme } from '../composables/useTheme'
 
-<<<<<<< HEAD
-=======
 // Stores
 import { useSettingsStore } from '../stores/settings'
 import { useTasksStore } from '../stores/tasks'
 
->>>>>>> 0cd04610
 // i18n
 const { t } = useI18n()
 
