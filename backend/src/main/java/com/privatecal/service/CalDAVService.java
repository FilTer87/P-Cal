package com.privatecal.service;

import com.privatecal.dto.DuplicateStrategy;
import com.privatecal.dto.ImportPreviewResponse;
import com.privatecal.dto.TaskRequest;
import com.privatecal.entity.Reminder;
import com.privatecal.entity.Task;
import com.privatecal.entity.User;
import com.privatecal.repository.ReminderRepository;
import com.privatecal.repository.TaskRepository;

import net.fortuna.ical4j.data.CalendarBuilder;
import net.fortuna.ical4j.data.CalendarOutputter;
import net.fortuna.ical4j.model.*;
import net.fortuna.ical4j.model.component.VEvent;
import net.fortuna.ical4j.model.component.VToDo;
import net.fortuna.ical4j.model.property.*;
import org.slf4j.Logger;
import org.slf4j.LoggerFactory;
import org.springframework.beans.factory.annotation.Autowired;
import org.springframework.stereotype.Service;
import org.springframework.transaction.annotation.Transactional;
import org.springframework.web.multipart.MultipartFile;

import java.io.ByteArrayOutputStream;
import java.io.IOException;
import java.io.InputStream;
import java.nio.charset.StandardCharsets;
import java.time.Instant;
<<<<<<< HEAD
import java.time.LocalDate;
=======
>>>>>>> 3cbc1caa
import java.time.LocalDateTime;
import java.time.ZoneId;
import java.time.ZoneOffset;
import java.time.ZonedDateTime;
import java.time.format.DateTimeFormatter;
import java.util.ArrayList;
import java.util.HashMap;
import java.util.List;
import java.util.Map;
import java.util.Optional;
import java.util.stream.Collectors;

/**
 * Service for CalDAV integration: import/export iCalendar (.ics) format
 * Handles conversion between Task entities and iCalendar VEVENT/VTODO components
 */
@Service
// @RequiredArgsConstructor //test handling need no args constructor (using @Autowired)
public class CalDAVService {

    private static final Logger logger = LoggerFactory.getLogger(CalDAVService.class);
    private static final String PRODID = "-//PrivateCal//PrivateCal v0.11.0//EN";
    
    @Autowired
    private TaskRepository taskRepository;

    @Autowired
    private ReminderRepository reminderRepository;

    @Autowired
    private ReminderService reminderService;

    @Autowired
    private RecurrenceService recurrenceService;

    @Autowired
    private com.privatecal.caldav.ICalConverter icalConverter;

    /**
     * Export tasks to iCalendar format (.ics)
     *
     * @param tasks List of tasks to export
     * @param calendarName Name of the calendar
     * @return iCalendar data as byte array
     */
    public byte[] exportToICS(List<Task> tasks, String calendarName) throws IOException {
        logger.info("Exporting {} tasks to iCalendar format", tasks.size());

        // Create calendar
        Calendar calendar = new Calendar();
        calendar.getProperties().add(new ProdId(PRODID));
        calendar.getProperties().add(Version.VERSION_2_0);
        calendar.getProperties().add(new XProperty("X-WR-CALNAME", calendarName));
        calendar.getProperties().add(CalScale.GREGORIAN);

        // Collect unique timezones from tasks to add VTIMEZONE components
        // This is CRITICAL for CalDAV clients to interpret TZID references correctly
        java.util.Set<String> timezones = new java.util.HashSet<>();
        for (Task task : tasks) {
            if (task.getTaskTimezone() != null && !Boolean.TRUE.equals(task.getIsAllDay())) {
                timezones.add(task.getTaskTimezone());
            }
        }

        // Add VTIMEZONE components for all referenced timezones
        net.fortuna.ical4j.model.TimeZoneRegistry registry =
            net.fortuna.ical4j.model.TimeZoneRegistryFactory.getInstance().createRegistry();
        for (String tzId : timezones) {
            try {
                net.fortuna.ical4j.model.TimeZone tz = registry.getTimeZone(tzId);
                if (tz != null) {
                    calendar.getComponents().add(tz.getVTimeZone());
                    logger.debug("Added VTIMEZONE for {}", tzId);
                } else {
                    logger.warn("Timezone not found in registry: {}", tzId);
                }
            } catch (Exception e) {
                logger.warn("Error adding VTIMEZONE for {}: {}", tzId, e.getMessage());
            }
        }

        // Add tasks as VEVENTs
        int successCount = 0;
        int failedCount = 0;
        for (Task task : tasks) {
            try {
                logger.debug("Converting task {} to VEVENT: {}", task.getId(), task.getTitle());
                VEvent event = taskToVEvent(task);
                calendar.getComponents().add(event);
                successCount++;
                logger.debug("Successfully added task {} to calendar", task.getId());
            } catch (Exception e) {
                failedCount++;
                logger.error("Error converting task {} ('{}') to VEVENT: {}",
                    task.getId(), task.getTitle(), e.getMessage(), e);
            }
        }
        logger.info("Export conversion summary: {} succeeded, {} failed out of {} total tasks",
            successCount, failedCount, tasks.size());

        // Output to byte array
        ByteArrayOutputStream out = new ByteArrayOutputStream();
        CalendarOutputter outputter = new CalendarOutputter();
        try {
            outputter.output(calendar, out);
            logger.info("Successfully exported {} events to ICS", calendar.getComponents().size());
            return out.toByteArray();
        } catch (Exception e) {
            logger.error("Error outputting calendar: {}", e.getMessage(), e);
            throw new IOException("Failed to export calendar", e);
        }
    }

    /**
     * Convert Task entity to iCalendar VEVENT
     */
    private VEvent taskToVEvent(Task task) {
<<<<<<< HEAD
        logger.debug("Converting task {} to VEVENT", task.getId());

        // Create event with UID (use saved UID or fallback to generated)
        String uid = task.getUid();
        if (uid == null || uid.trim().isEmpty()) {
            // Fallback for legacy tasks without UID
            uid = "privatecal-" + task.getUser().getId() + "-" + task.getId() + "@privatecal.local";
            logger.warn("Task {} missing UID, using fallback: {}", task.getId(), uid);
        }
        VEvent event = new VEvent();
        event.getProperties().add(new Uid(uid));

        // Set title (SUMMARY)
        event.getProperties().add(new Summary(task.getTitle()));

        // Set description if present
        if (task.getDescription() != null && !task.getDescription().trim().isEmpty()) {
            event.getProperties().add(new Description(task.getDescription()));
        }

        // Set location if present
        if (task.getLocation() != null && !task.getLocation().trim().isEmpty()) {
            event.getProperties().add(new Location(task.getLocation()));
        }

        // Set dates (DTSTART and DTEND) - RFC 5545 compliant with TZID
        if (Boolean.TRUE.equals(task.getIsAllDay())) {
            // All-day event: use DATE format (no time component)
            LocalDate startDate = task.getStartDatetimeLocal().toLocalDate();
            LocalDate endDate = task.getEndDatetimeLocal().toLocalDate();

            // Create ical4j Date objects (not DateTime) for all-day events
            // Format: YYYYMMDD (e.g., 20251021)
            try {
                String startDateStr = String.format("%04d%02d%02d",
                    startDate.getYear(), startDate.getMonthValue(), startDate.getDayOfMonth());
                String endDateStr = String.format("%04d%02d%02d",
                    endDate.getYear(), endDate.getMonthValue(), endDate.getDayOfMonth());

                event.getProperties().add(new DtStart(new Date(startDateStr)));
                event.getProperties().add(new DtEnd(new Date(endDateStr)));
            } catch (Exception e) {
                logger.error("Error creating all-day dates for task {}: {}", task.getId(), e.getMessage(), e);
                throw new RuntimeException("Failed to create all-day event dates", e);
            }
        } else {
            // Timed event: use DATE-TIME format WITH TZID (RFC 5545 floating time)
            // This preserves local time across DST changes
            try {
                ZoneId taskZone = ZoneId.of(task.getTaskTimezone());

                // Get ical4j timezone registry
                net.fortuna.ical4j.model.TimeZoneRegistry registry =
                    net.fortuna.ical4j.model.TimeZoneRegistryFactory.getInstance().createRegistry();
                net.fortuna.ical4j.model.TimeZone ical4jTimeZone = registry.getTimeZone(task.getTaskTimezone());

                // Create DateTime with timezone (floating time)
                ZonedDateTime zonedStart = task.getStartDatetimeLocal().atZone(taskZone);
                DateTime dtStart = new DateTime(zonedStart.toInstant().toEpochMilli());
                dtStart.setTimeZone(ical4jTimeZone);
                event.getProperties().add(new DtStart(dtStart));

                ZonedDateTime zonedEnd = task.getEndDatetimeLocal().atZone(taskZone);
                DateTime dtEnd = new DateTime(zonedEnd.toInstant().toEpochMilli());
                dtEnd.setTimeZone(ical4jTimeZone);
                event.getProperties().add(new DtEnd(dtEnd));

                logger.debug("Exported task {} with TZID: {}", task.getId(), task.getTaskTimezone());
            } catch (Exception e) {
                logger.error("Error creating datetime with timezone for task {}: {}", task.getId(), e.getMessage(), e);
                throw new RuntimeException("Failed to create event dates with timezone", e);
            }
        }

        // Set timestamps
        event.getProperties().add(new Created(new DateTime(task.getCreatedAt().toEpochMilli())));
        event.getProperties().add(new LastModified(new DateTime(task.getUpdatedAt() != null ?
            task.getUpdatedAt().toEpochMilli() : task.getCreatedAt().toEpochMilli())));

        // Set recurrence rule if present
        if (task.getRecurrenceRule() != null && !task.getRecurrenceRule().trim().isEmpty()) {
            try {
                event.getProperties().add(new RRule(task.getRecurrenceRule()));
            } catch (Exception e) {
                logger.warn("Invalid RRULE for task {}: {}", task.getId(), e.getMessage());
            }
        }

        // Set color (Apple extension)
        if (task.getColor() != null) {
            event.getProperties().add(new XProperty("X-APPLE-CALENDAR-COLOR", task.getColor()));
        }

        // Add reminders as VALARMs
        if (task.getReminders() != null && !task.getReminders().isEmpty()) {
            task.getReminders().forEach(reminder -> {
                try {
                    VAlarm alarm = new VAlarm();
                    // Set trigger as duration before event start (negative minutes)
                    Trigger trigger = new Trigger(java.time.Duration.ofMinutes(-reminder.getReminderOffsetMinutes()));
                    alarm.getProperties().add(trigger);
                    alarm.getProperties().add(Action.DISPLAY);
                    alarm.getProperties().add(new Description("Reminder: " + task.getTitle()));
                    event.getAlarms().add(alarm);
                } catch (Exception e) {
                    logger.warn("Error adding reminder for task {}: {}", task.getId(), e.getMessage());
                }
            });
        }

        return event;
=======
        return icalConverter.taskToVEvent(task);
>>>>>>> 3cbc1caa
    }

    /**
     * Import iCalendar file (.ics) and convert to TaskRequest list
     *
     * @param inputStream ICS file input stream
     * @param user User importing the calendar
     * @return List of TaskRequest objects ready for creation
     */
    public List<TaskRequest> importFromICS(InputStream inputStream, User user) throws IOException {
        logger.info("Importing calendar for user: {}", user.getUsername());

        List<TaskRequest> taskRequests = new ArrayList<>();

        try {
            CalendarBuilder builder = new CalendarBuilder();
            Calendar calendar = builder.build(inputStream);

            // Process VEVENTs
            calendar.getComponents(Component.VEVENT).forEach(component -> {
                try {
                    VEvent event = (VEvent) component;
                    TaskRequest taskRequest = veventToTaskRequest(event);
                    taskRequests.add(taskRequest);
                } catch (Exception e) {
                    logger.error("Error converting VEVENT to TaskRequest: {}", e.getMessage(), e);
                }
            });

            // Process VTODOs
            calendar.getComponents(Component.VTODO).forEach(component -> {
                try {
                    VToDo todo = (VToDo) component;
                    TaskRequest taskRequest = vtodoToTaskRequest(todo);
                    taskRequests.add(taskRequest);
                } catch (Exception e) {
                    logger.error("Error converting VTODO to TaskRequest: {}", e.getMessage(), e);
                }
            });

            logger.info("Successfully imported {} tasks from ICS", taskRequests.size());
            return taskRequests;

        } catch (Exception e) {
            logger.error("Error parsing ICS file: {}", e.getMessage(), e);
            throw new IOException("Failed to import calendar", e);
        }
    }

    /**
     * Convert VEVENT to TaskRequest
     */
    private TaskRequest veventToTaskRequest(VEvent event) {
<<<<<<< HEAD
        TaskRequest taskRequest = new TaskRequest();

        // Get UID (preserve original or generate deterministic)
        Uid eventUid = event.getUid();
        if (eventUid != null && eventUid.getValue() != null) {
            taskRequest.setUid(eventUid.getValue());
        } else {
            // Generate deterministic UID if missing
            Summary summary = event.getSummary();
            DtStart dtStart = event.getStartDate();
            String generatedUid = generateDeterministicUid(
                summary != null ? summary.getValue() : null,
                dtStart != null ? dtStart.getDate() : null
            );
            taskRequest.setUid(generatedUid);
            logger.warn("VEVENT missing UID, generated: {}", generatedUid);
        }

        // Get SUMMARY (title)
        Summary summary = event.getSummary();
        String title = summary != null ? summary.getValue() : "Untitled Event";
        String eventId = taskRequest.getUid(); // Use UID for logging
        taskRequest.setTitle(truncateField(title, MAX_TITLE_LENGTH, "title", "event " + eventId));

        // Get DESCRIPTION
        Description description = event.getDescription();
        if (description != null) {
            String descValue = truncateField(description.getValue(), MAX_DESCRIPTION_LENGTH,
                "description", "event " + eventId);
            taskRequest.setDescription(descValue);
        }

        // Get LOCATION
        net.fortuna.ical4j.model.property.Location location = event.getLocation();
        if (location != null) {
            String locValue = truncateField(location.getValue(), MAX_LOCATION_LENGTH,
                "location", "event " + eventId);
            taskRequest.setLocation(locValue);
        }

        // Get dates (DTSTART and DTEND)
        DtStart dtStart = event.getStartDate();
        DtEnd dtEnd = event.getEndDate();

        if (dtStart != null && dtEnd != null) {
            Date startDate = dtStart.getDate();
            Date endDate = dtEnd.getDate();

            // Check if it's an all-day event (DATE vs DATE-TIME)
            boolean isAllDay = dtStart.getParameter(Value.VALUE) == Value.DATE;
            taskRequest.setIsAllDay(isAllDay);

            // Extract timezone from DTSTART (RFC 5545 TZID parameter)
            String timezone = "UTC"; // Default
            if (startDate instanceof DateTime) {
                DateTime dateTime = (DateTime) startDate;
                if (dateTime.getTimeZone() != null) {
                    timezone = dateTime.getTimeZone().getID();
                    logger.debug("Imported event with TZID: {}", timezone);
                } else if (!dateTime.isUtc()) {
                    // Floating time without explicit timezone - use UTC
                    logger.warn("Event has floating time without TZID, defaulting to UTC");
                }
            }

            // Convert to LocalDateTime + timezone (floating time)
            Instant startInstant = Instant.ofEpochMilli(startDate.getTime());
            Instant endInstant = Instant.ofEpochMilli(endDate.getTime());

            ZoneId zoneId = ZoneId.of(timezone);
            taskRequest.setStartDatetimeLocal(startInstant.atZone(zoneId).toLocalDateTime());
            taskRequest.setEndDatetimeLocal(endInstant.atZone(zoneId).toLocalDateTime());
            taskRequest.setTimezone(timezone);

            logger.debug("Imported task: start={} end={} timezone={}",
                taskRequest.getStartDatetimeLocal(), taskRequest.getEndDatetimeLocal(), timezone);
        } else {
            // Fallback: use current time + 1 hour in UTC
            Instant now = Instant.now();
            taskRequest.setStartDatetimeLocal(now.atZone(ZoneId.of("UTC")).toLocalDateTime());
            taskRequest.setEndDatetimeLocal(now.plus(1, ChronoUnit.HOURS).atZone(ZoneId.of("UTC")).toLocalDateTime());
            taskRequest.setTimezone("UTC");
            taskRequest.setIsAllDay(false);
        }

        // Get recurrence rule
        RRule rrule = event.getProperty(Property.RRULE);
        if (rrule != null) {
            taskRequest.setRecurrenceRule(rrule.getValue());
        }

        // Get color (Apple extension)
        Property colorProp = event.getProperty("X-APPLE-CALENDAR-COLOR");
        if (colorProp != null) {
            taskRequest.setColor(colorProp.getValue());
        }

        return taskRequest;
=======
        return icalConverter.veventToTaskRequest(event);
>>>>>>> 3cbc1caa
    }

    /**
     * Convert VTODO to TaskRequest with hybrid logic:
     * - If DUE has time component → 30-minute timed task
     * - If DUE is date-only or absent → all-day task
     */
    private TaskRequest vtodoToTaskRequest(VToDo todo) {
<<<<<<< HEAD
        TaskRequest taskRequest = new TaskRequest();

        // Get UID (preserve original or generate deterministic)
        Uid todoUid = todo.getUid();
        if (todoUid != null && todoUid.getValue() != null) {
            taskRequest.setUid(todoUid.getValue());
        } else {
            // Generate deterministic UID if missing
            Summary summary = todo.getSummary();
            Due due = todo.getProperty(Property.DUE);
            String generatedUid = generateDeterministicUid(
                summary != null ? summary.getValue() : null,
                due != null ? due.getDate() : null
            );
            taskRequest.setUid(generatedUid);
            logger.warn("VTODO missing UID, generated: {}", generatedUid);
        }

        // Get SUMMARY (title) with [TODO] prefix
        Summary summary = todo.getSummary();
        String title = summary != null ? summary.getValue() : "Untitled Task";
        String todoId = taskRequest.getUid(); // Use UID for logging
        // Add [TODO] prefix and truncate if necessary (accounting for prefix length)
        String prefixedTitle = "[TODO] " + title;
        taskRequest.setTitle(truncateField(prefixedTitle, MAX_TITLE_LENGTH, "title", "todo " + todoId));

        // Get DESCRIPTION
        Description description = todo.getDescription();
        if (description != null) {
            String descValue = truncateField(description.getValue(), MAX_DESCRIPTION_LENGTH,
                "description", "todo " + todoId);
            taskRequest.setDescription(descValue);
        }

        // Get LOCATION
        net.fortuna.ical4j.model.property.Location location = todo.getLocation();
        if (location != null) {
            String locValue = truncateField(location.getValue(), MAX_LOCATION_LENGTH,
                "location", "todo " + todoId);
            taskRequest.setLocation(locValue);
        }

        // Get DUE date/time
        Due due = todo.getProperty(Property.DUE);

        if (due != null) {
            Date dueDate = due.getDate();

            // Check if DUE has time component (DATE-TIME vs DATE)
            boolean hasTimeComponent = dueDate instanceof DateTime;

            // Extract timezone
            String timezone = "UTC";
            if (hasTimeComponent && dueDate instanceof DateTime) {
                DateTime dateTime = (DateTime) dueDate;
                if (dateTime.getTimeZone() != null) {
                    timezone = dateTime.getTimeZone().getID();
                }
            }

            if (hasTimeComponent) {
                // CASE 1: DUE with time → 30-minute timed task
                Instant dueInstant = Instant.ofEpochMilli(dueDate.getTime());
                ZoneId zoneId = ZoneId.of(timezone);
                taskRequest.setStartDatetimeLocal(dueInstant.atZone(zoneId).toLocalDateTime());
                taskRequest.setEndDatetimeLocal(dueInstant.plus(DEFAULT_TODO_DURATION_MINUTES, ChronoUnit.MINUTES)
                    .atZone(zoneId).toLocalDateTime());
                taskRequest.setTimezone(timezone);
                taskRequest.setIsAllDay(false);
                logger.debug("VTODO with time component: {} in timezone {}", dueInstant, timezone);
            } else {
                // CASE 2: DUE date-only → all-day task
                LocalDate localDate = Instant.ofEpochMilli(dueDate.getTime())
                    .atZone(ZoneOffset.UTC).toLocalDate();
                taskRequest.setStartDatetimeLocal(localDate.atStartOfDay());
                taskRequest.setEndDatetimeLocal(localDate.plusDays(1).atStartOfDay());
                taskRequest.setTimezone("UTC");
                taskRequest.setIsAllDay(true);
                logger.debug("VTODO date-only: {}", localDate);
            }
        } else {
            // CASE 3: No DUE → all-day task for today
            LocalDate today = LocalDate.now(ZoneOffset.UTC);
            taskRequest.setStartDatetimeLocal(today.atStartOfDay());
            taskRequest.setEndDatetimeLocal(today.plusDays(1).atStartOfDay());
            taskRequest.setTimezone("UTC");
            taskRequest.setIsAllDay(true);
            logger.debug("VTODO without DUE: using today");
        }

        return taskRequest;
=======
        return icalConverter.vtodoToTaskRequest(todo);
>>>>>>> 3cbc1caa
    }

    /**
     * Generate calendar name for a user
     */
    public String generateCalendarName(User user) {
        return user.getUsername() + "'s Calendar";
    }


    /**
     * Analyze ICS file for import preview - detects duplicates without importing
     *
     * @param file ICS file to analyze
     * @param user User for duplicate checking
     * @return Preview information with duplicate detection
     */
    public ImportPreviewResponse analyzeIcsFile(MultipartFile file, User user) throws IOException {
        logger.info("Analyzing ICS file for user: {}", user.getUsername());

        ImportPreviewResponse response = new ImportPreviewResponse();
        List<ImportPreviewResponse.DuplicateEventInfo> duplicates = new ArrayList<>();

        try (InputStream inputStream = file.getInputStream()) {
            CalendarBuilder builder = new CalendarBuilder();
            Calendar calendar = builder.build(inputStream);

            // Parse all events/todos
            List<TaskRequest> parsedRequests = new ArrayList<>();
            List<String> parseErrors = new ArrayList<>();

            // Process VEVENTs
            calendar.getComponents(Component.VEVENT).forEach(component -> {
                try {
                    VEvent event = (VEvent) component;
                    TaskRequest taskRequest = veventToTaskRequest(event);
                    parsedRequests.add(taskRequest);
                } catch (Exception e) {
                    parseErrors.add("VEVENT: " + e.getMessage());
                    logger.warn("Failed to parse VEVENT: {}", e.getMessage());
                }
            });

            // Process VTODOs
            calendar.getComponents(Component.VTODO).forEach(component -> {
                try {
                    VToDo todo = (VToDo) component;
                    TaskRequest taskRequest = vtodoToTaskRequest(todo);
                    parsedRequests.add(taskRequest);
                } catch (Exception e) {
                    parseErrors.add("VTODO: " + e.getMessage());
                    logger.warn("Failed to parse VTODO: {}", e.getMessage());
                }
            });

            response.setTotalEvents(parsedRequests.size() + parseErrors.size());
            response.setErrorEvents(parseErrors.size());

            // Check for duplicates using UID
            List<String> uids = parsedRequests.stream()
                .map(TaskRequest::getUid)
                .filter(uid -> uid != null && !uid.isEmpty())
                .collect(Collectors.toList());

            // Batch query to find existing tasks by UID
            Map<String, Task> existingTasksByUid = new HashMap<>();
            if (!uids.isEmpty()) {
                List<Task> existingTasks = taskRepository.findByUserAndUidIn(user, uids);
                existingTasksByUid = existingTasks.stream()
                    .collect(Collectors.toMap(Task::getUid, task -> task));
            }

            // Categorize events as new or duplicate
            int newCount = 0;
            int duplicateCount = 0;
            DateTimeFormatter dateFormatter = DateTimeFormatter.ofPattern("yyyy-MM-dd HH:mm")
                .withZone(ZoneOffset.UTC);

            for (TaskRequest taskRequest : parsedRequests) {
                String uid = taskRequest.getUid();
                if (uid != null && existingTasksByUid.containsKey(uid)) {
                    // Duplicate found
                    duplicateCount++;
                    Task existingTask = existingTasksByUid.get(uid);

                    // Check if content changed
                    boolean contentChanged = hasContentChanged(existingTask, taskRequest);

                    ImportPreviewResponse.DuplicateEventInfo dupInfo =
                        new ImportPreviewResponse.DuplicateEventInfo();
                    dupInfo.setUid(uid);
                    dupInfo.setTitle(taskRequest.getTitle());
                    dupInfo.setExistingDate(dateFormatter.format(existingTask.getStartDatetimeAsInstant()));
                    // Convert TaskRequest local time to Instant for display
                    Instant newStartInstant = taskRequest.getStartDatetimeLocal()
                        .atZone(java.time.ZoneId.of(taskRequest.getTimezone()))
                        .toInstant();
                    dupInfo.setNewDate(dateFormatter.format(newStartInstant));
                    dupInfo.setContentChanged(contentChanged);

                    duplicates.add(dupInfo);
                } else {
                    // New event
                    newCount++;
                }
            }

            response.setNewEvents(newCount);
            response.setDuplicateEvents(duplicateCount);
            response.setDuplicates(duplicates);

            logger.info("Analysis complete: {} total, {} new, {} duplicates, {} errors",
                response.getTotalEvents(), newCount, duplicateCount, parseErrors.size());

            return response;
        } catch (Exception e) {
            logger.error("Error analyzing ICS file: {}", e.getMessage(), e);
            throw new IOException("Failed to analyze ICS file", e);
        }
    }

    /**
     * Import ICS file with duplicate handling strategy
     *
     * @param file ICS file to import
     * @param user User to import for
     * @param strategy How to handle duplicates
     * @return List of imported task requests
     */
    public List<TaskRequest> importWithDuplicateHandling(
            MultipartFile file,
            User user,
            DuplicateStrategy strategy) throws IOException {

        logger.info("Importing ICS file with strategy {} for user: {}", strategy, user.getUsername());

        try (InputStream inputStream = file.getInputStream()) {
            CalendarBuilder builder = new CalendarBuilder();
            Calendar calendar = builder.build(inputStream);

            List<TaskRequest> parsedRequests = new ArrayList<>();

            // Process VEVENTs
            calendar.getComponents(Component.VEVENT).forEach(component -> {
                try {
                    VEvent event = (VEvent) component;
                    TaskRequest taskRequest = veventToTaskRequest(event);
                    parsedRequests.add(taskRequest);
                } catch (Exception e) {
                    logger.warn("Failed to parse VEVENT: {}", e.getMessage());
                }
            });

            // Process VTODOs
            calendar.getComponents(Component.VTODO).forEach(component -> {
                try {
                    VToDo todo = (VToDo) component;
                    TaskRequest taskRequest = vtodoToTaskRequest(todo);
                    parsedRequests.add(taskRequest);
                } catch (Exception e) {
                    logger.warn("Failed to parse VTODO: {}", e.getMessage());
                }
            });

            // Apply duplicate strategy
            List<TaskRequest> resultRequests = new ArrayList<>();

            for (TaskRequest taskRequest : parsedRequests) {
                String uid = taskRequest.getUid();
                if (uid == null || uid.isEmpty()) {
                    // No UID, always import
                    resultRequests.add(taskRequest);
                    continue;
                }

                Optional<Task> existingTask = taskRepository.findByUserAndUid(user, uid);

                if (existingTask.isPresent()) {
                    // Duplicate found - apply strategy
                    switch (strategy) {
                        case SKIP:
                            logger.debug("Skipping duplicate: {}", uid);
                            // Don't add to result
                            break;

                        case UPDATE:
                            logger.debug("Updating existing task: {}", uid);
                            // Keep the existing task ID to trigger update
                            taskRequest.setId(existingTask.get().getId());
                            resultRequests.add(taskRequest);
                            break;

                        case CREATE_ANYWAY:
                            logger.debug("Creating duplicate anyway: {}", uid);
                            // Generate new UID to avoid constraint violation
                            String newUid = "privatecal-dup-" + System.currentTimeMillis() + "-" +
                                Math.abs(uid.hashCode());
                            taskRequest.setUid(newUid);
                            resultRequests.add(taskRequest);
                            break;
                    }
                } else {
                    // New event, always import
                    resultRequests.add(taskRequest);
                }
            }

            logger.info("Import complete: {} tasks to be imported (strategy: {})",
                resultRequests.size(), strategy);

            return resultRequests;
        } catch (Exception e) {
            logger.error("Error importing ICS file: {}", e.getMessage(), e);
            throw new IOException("Failed to import ICS file", e);
        }
    }

    /**
     * Check if content has changed between existing task and imported request
     */
    private boolean hasContentChanged(Task existingTask, TaskRequest taskRequest) {
        // Compare key fields
        boolean titleChanged = !safeEquals(existingTask.getTitle(), taskRequest.getTitle());
        boolean descChanged = !safeEquals(existingTask.getDescription(), taskRequest.getDescription());
        boolean locationChanged = !safeEquals(existingTask.getLocation(), taskRequest.getLocation());
        boolean startChanged = !safeEquals(existingTask.getStartDatetimeLocal(), taskRequest.getStartDatetimeLocal());
        boolean endChanged = !safeEquals(existingTask.getEndDatetimeLocal(), taskRequest.getEndDatetimeLocal());
        boolean timezoneChanged = !safeEquals(existingTask.getTaskTimezone(), taskRequest.getTimezone());

        return titleChanged || descChanged || locationChanged || startChanged || endChanged || timezoneChanged;
    }

    /**
     * Safe equality check handling nulls
     */
    private boolean safeEquals(Object a, Object b) {
        if (a == null && b == null) return true;
        if (a == null || b == null) return false;
        return a.equals(b);
    }

    /**
     * Export tasks from a specific calendar to iCalendar format
     * Used by CalDAV server to export calendar-specific events
     *
     * @param calendar Calendar entity
     * @return iCalendar data as byte array
     */
    public byte[] exportCalendarToICS(com.privatecal.entity.Calendar calendar) throws IOException {
        logger.info("Exporting calendar '{}' (id={}) to iCalendar format", calendar.getName(), calendar.getId());

        List<Task> tasks = taskRepository.findByCalendar_IdOrderByStartDatetimeAsc(calendar.getId());
        return exportToICS(tasks, calendar.getName());
    }

    /**
     * Export task as ICS by UID (CalDAV compliant)
     * @param taskUid Task UID (primary key)
     * @return ICS formatted string
     */
    @Transactional(readOnly = true)
    public String exportTaskAsICS(String taskUid) throws IOException {
        Task task = taskRepository.findById(taskUid)
                .orElseThrow(() -> new RuntimeException("Task not found: " + taskUid));

        // Create calendar wrapper for single event
        net.fortuna.ical4j.model.Calendar calendar = new net.fortuna.ical4j.model.Calendar();
        calendar.getProperties().add(new ProdId(PRODID));
        calendar.getProperties().add(Version.VERSION_2_0);
        calendar.getProperties().add(CalScale.GREGORIAN);

        // Add VTIMEZONE component if task has timezone (CRITICAL for CalDAV clients)
        // Without VTIMEZONE, clients like Thunderbird cannot interpret TZID references
        if (task.getTaskTimezone() != null && !Boolean.TRUE.equals(task.getIsAllDay())) {
            try {
                net.fortuna.ical4j.model.TimeZoneRegistry registry =
                    net.fortuna.ical4j.model.TimeZoneRegistryFactory.getInstance().createRegistry();
                net.fortuna.ical4j.model.TimeZone tz = registry.getTimeZone(task.getTaskTimezone());
                if (tz != null) {
                    calendar.getComponents().add(tz.getVTimeZone());
                    logger.debug("Added VTIMEZONE for {} to single task export", task.getTaskTimezone());
                } else {
                    logger.warn("Timezone not found in registry: {}", task.getTaskTimezone());
                }
            } catch (Exception e) {
                logger.warn("Error adding VTIMEZONE for {}: {}", task.getTaskTimezone(), e.getMessage());
            }
        }

        VEvent event = taskToVEvent(task);
        calendar.getComponents().add(event);

        ByteArrayOutputStream out = new ByteArrayOutputStream();
        CalendarOutputter outputter = new CalendarOutputter();
        outputter.output(calendar, out);

        return out.toString("UTF-8");
    }

    /**
     * Get ETag for a task (for CalDAV conflict detection)
     * ETag is based on task's updatedAt timestamp
     *
     * @param taskUid Task UID (primary key)
     * @return ETag value (timestamp in millis)
     */
    @Transactional(readOnly = true)
    public String getTaskETag(String taskUid) {
        Task task = taskRepository.findById(taskUid)
                .orElseThrow(() -> new RuntimeException("Task not found: " + taskUid));

        Instant updated = task.getUpdatedAt() != null ? task.getUpdatedAt() : task.getCreatedAt();
        return String.valueOf(updated.toEpochMilli());
    }

    /**
     * Import/update single event from ICS string
     * Used by CalDAV PUT endpoint
     *
     * CalDAV RFC 4791 compliant: The URL UID now directly identifies the database resource
     * - UID in URL is the primary key, ensuring stable URLs
     * - If task with UID exists → Update it
     * - Otherwise → Create new task with this UID
     *
     * @param icsContent ICS content as string
     * @param targetCalendar Target calendar
     * @param currentUser Current authenticated user
     * @param eventUid Event UID from URL (primary key, CalDAV resource identifier)
     * @param expectedETag Expected ETag for conflict detection (optional, can be null)
     * @return Created or updated Task
     * @throws IOException if parsing fails
     * @throws RuntimeException if ETag mismatch (conflict)
     */
    @Transactional
    public Task importSingleEventFromICS(String icsContent, com.privatecal.entity.Calendar targetCalendar, User currentUser, String eventUid, String expectedETag) throws IOException {
        try {
            // Log ICS content for debugging
            logger.debug("CalDAV PUT received ICS content:\n{}", icsContent);

            // Parse ICS content
            CalendarBuilder builder = new CalendarBuilder();
            net.fortuna.ical4j.model.Calendar icalCalendar = builder.build(
                new java.io.ByteArrayInputStream(icsContent.getBytes(StandardCharsets.UTF_8))
            );

            // Extract VEVENTs
            // CalDAV clients (like Thunderbird) send multiple VEVENTs when modifying single occurrences:
            // 1. Master event with EXDATE for cancelled/modified occurrences
            // 2. Override events with RECURRENCE-ID for modified single occurrences
            var components = icalCalendar.getComponents(Component.VEVENT);
            if (components.isEmpty()) {
                throw new IOException("No VEVENT found in ICS content");
            }

            // Separate master event from override events
            VEvent masterEvent = null;
            List<VEvent> overrideEvents = new ArrayList<>();

            for (Object comp : components) {
                VEvent vevent = (VEvent) comp;
                // Check if this is an override (has RECURRENCE-ID)
                if (vevent.getProperty(Property.RECURRENCE_ID) != null) {
                    overrideEvents.add(vevent);
                    logger.debug("Found override event with RECURRENCE-ID");
                } else {
                    if (masterEvent != null) {
                        logger.warn("Multiple master VEVENTs found (no RECURRENCE-ID), using first one");
                    } else {
                        masterEvent = vevent;
                        logger.debug("Found master event (no RECURRENCE-ID)");
                    }
                }
            }

            if (masterEvent == null) {
                throw new IOException("No master VEVENT found (all have RECURRENCE-ID)");
            }

            TaskRequest taskRequest = veventToTaskRequest(masterEvent);
            String uidFromICS = taskRequest.getUid();

            // CalDAV RFC 4791 compliant: URL UID is the primary key
            // This ensures stable URLs - the URL UID IS the database UID
            // Priority: Use eventUid from URL as the definitive identifier

            Optional<Task> existingTask = taskRepository.findById(eventUid);

            Task task;

            if (existingTask.isPresent()) {
                // UPDATE: Task exists at this URL
                task = existingTask.get();
                logger.info("CalDAV PUT: Updating task at UID {} (ICS contains UID: {})",
                    eventUid, uidFromICS);

                // Verify user owns this task
                if (!task.getUser().getId().equals(currentUser.getId())) {
                    throw new RuntimeException("Unauthorized: Task belongs to different user");
                }

            } else {
                // CREATE: New task with UID from URL
                task = new Task();
                task.setUid(eventUid);  // Use UID from URL as primary key
                task.setUser(currentUser);
                task.setCalendar(targetCalendar);
                task.setCreatedAt(Instant.now());
                logger.info("CalDAV PUT: Creating new task with UID {} (ICS contains UID: {})",
                    eventUid, uidFromICS);
            }

            // Verify/update calendar
            if (!task.getCalendar().getId().equals(targetCalendar.getId())) {
                logger.warn("Task {} exists in different calendar, moving to {}", eventUid, targetCalendar.getSlug());
                task.setCalendar(targetCalendar);
            }

            // Update all fields from ICS
            task.setTitle(taskRequest.getTitle());
            task.setDescription(taskRequest.getDescription());
            task.setLocation(taskRequest.getLocation());
            task.setStartDatetimeLocal(taskRequest.getStartDatetimeLocal());
            task.setEndDatetimeLocal(taskRequest.getEndDatetimeLocal());
            task.setTaskTimezone(taskRequest.getTimezone());
            task.setIsAllDay(taskRequest.getIsAllDay());
            task.setRecurrenceRule(taskRequest.getRecurrenceRule());
            task.setRecurrenceExceptions(taskRequest.getRecurrenceExceptions());
            task.setColor(taskRequest.getColor());
            task.setUpdatedAt(Instant.now());

            logger.debug("CalDAV PUT: Saving recurrenceExceptions = '{}'", taskRequest.getRecurrenceExceptions());

            Task savedTask = taskRepository.save(task);

            // Sync reminders from ICS (if present in TaskRequest)
            if (taskRequest.getReminders() != null) {
                // Get existing reminders
                List<Reminder> existingReminders = reminderRepository.findByTask_UidOrderByReminderTimeAsc(eventUid);

                // Delete existing reminders
                if (!existingReminders.isEmpty()) {
                    reminderRepository.deleteAll(existingReminders);
                    reminderRepository.flush(); // Force immediate execution
                }

                // Add new reminders from VALARM
                for (com.privatecal.dto.ReminderRequest reminderRequest : taskRequest.getReminders()) {
                    reminderService.createReminderForTask(eventUid, reminderRequest);
                }

                // Force flush of inserts
                reminderRepository.flush();

                logger.info("CalDAV PUT: Synced {} reminder(s) for task {}", taskRequest.getReminders().size(), eventUid);
            }

            // Process override events (single occurrence modifications with RECURRENCE-ID)
            // These are saved as separate tasks linked to the master via EXDATE
            if (!overrideEvents.isEmpty()) {
                logger.info("CalDAV PUT: Processing {} override event(s) with RECURRENCE-ID", overrideEvents.size());

                for (VEvent overrideEvent : overrideEvents) {
                    try {
                        processOverrideEvent(overrideEvent, savedTask, targetCalendar, currentUser);
                    } catch (Exception e) {
                        logger.error("Error processing override event: {}", e.getMessage(), e);
                        // Continue with other overrides even if one fails
                    }
                }
            }

            logger.info("CalDAV PUT successful: task {} (UID: {})", savedTask.getId(), savedTask.getUid());
            return savedTask;

        } catch (Exception e) {
            logger.error("Error importing single event from ICS: {}", e.getMessage(), e);
            throw new IOException("Failed to import event", e);
        }
    }

    /**
     * Process override event (VEVENT with RECURRENCE-ID) from CalDAV PUT.
     * This represents a modified single occurrence of a recurring event.
     *
     * Per RFC 5545, the override event:
     * - Has the same UID as the master event
     * - Has a RECURRENCE-ID property indicating which occurrence it overrides
     * - Contains modified properties for that specific occurrence
     *
     * We save this as a separate task (like updateSingleOccurrence does).
     */
    private void processOverrideEvent(VEvent overrideEvent, Task masterTask,
                                     com.privatecal.entity.Calendar targetCalendar, User currentUser) {
        // Extract RECURRENCE-ID to determine which occurrence this overrides
        net.fortuna.ical4j.model.property.RecurrenceId recurrenceId =
            (net.fortuna.ical4j.model.property.RecurrenceId) overrideEvent.getProperty(Property.RECURRENCE_ID);

        if (recurrenceId == null) {
            logger.warn("Override event has no RECURRENCE-ID, skipping");
            return;
        }

        // Parse the override event as a TaskRequest
        TaskRequest overrideRequest = veventToTaskRequest(overrideEvent);

        // Get the RECURRENCE-ID date (this is the original occurrence time being overridden)
        java.util.Date recurrenceDate = recurrenceId.getDate();
        Instant recurrenceInstant = Instant.ofEpochMilli(recurrenceDate.getTime());

        // Convert to LocalDateTime in master task's timezone
        ZoneId masterZone = ZoneId.of(masterTask.getTaskTimezone());
        LocalDateTime occurrenceLocalDateTime = recurrenceInstant.atZone(masterZone).toLocalDateTime();

        logger.info("CalDAV PUT: Processing override for occurrence at {} (RECURRENCE-ID: {})",
                   occurrenceLocalDateTime, recurrenceInstant);

        // Check if an override task already exists for this occurrence
        // We identify override tasks by checking for tasks that:
        // 1. Belong to same user and calendar
        // 2. Start at the same time as the overridden occurrence
        // 3. Are not recurring (recurrenceRule is null)
        // 4. Are not the master task itself

        Optional<Task> existingOverride = taskRepository.findAll().stream()
            .filter(t -> t.getUser().getId().equals(currentUser.getId()))
            .filter(t -> t.getCalendar().getId().equals(targetCalendar.getId()))
            .filter(t -> t.getRecurrenceRule() == null || t.getRecurrenceRule().trim().isEmpty())
            .filter(t -> !t.getUid().equals(masterTask.getUid()))
            .filter(t -> t.getStartDatetimeLocal().equals(overrideRequest.getStartDatetimeLocal()))
            .findFirst();

        Task overrideTask;

        if (existingOverride.isPresent()) {
            // Update existing override
            overrideTask = existingOverride.get();
            logger.info("CalDAV PUT: Updating existing override task {}", overrideTask.getUid());
        } else {
            // Create new override task
            overrideTask = new Task();
            overrideTask.setUid(java.util.UUID.randomUUID().toString()); // New UID for override
            overrideTask.setUser(currentUser);
            overrideTask.setCalendar(targetCalendar);
            overrideTask.setCreatedAt(Instant.now());
            logger.info("CalDAV PUT: Creating new override task for occurrence at {}", occurrenceLocalDateTime);
        }

        // Set all properties from override event
        overrideTask.setTitle(overrideRequest.getTitle());
        overrideTask.setDescription(overrideRequest.getDescription());
        overrideTask.setLocation(overrideRequest.getLocation());
        overrideTask.setStartDatetimeLocal(overrideRequest.getStartDatetimeLocal());
        overrideTask.setEndDatetimeLocal(overrideRequest.getEndDatetimeLocal());
        overrideTask.setTaskTimezone(overrideRequest.getTimezone());
        overrideTask.setIsAllDay(overrideRequest.getIsAllDay());
        overrideTask.setColor(overrideRequest.getColor() != null ? overrideRequest.getColor() : masterTask.getColor());
        overrideTask.setRecurrenceRule(null); // Override is NOT recurring
        overrideTask.setRecurrenceExceptions(null);
        overrideTask.setUpdatedAt(Instant.now());

        taskRepository.save(overrideTask);

        logger.info("CalDAV PUT: Saved override task {} for occurrence {}",
                   overrideTask.getUid(), occurrenceLocalDateTime);

        // CRITICAL: Add this occurrence to master task's EXDATE
        // When an occurrence is modified (RECURRENCE-ID), it should NOT appear in the
        // master's recurring series anymore - only the override task should be visible.
        // Thunderbird doesn't add EXDATE for modified occurrences, only for deleted ones,
        // so we must add it ourselves to avoid duplicate occurrences.

        // We need to use RecurrenceService.addExceptionDate which finds the correct Instant
        recurrenceService.addExceptionDate(masterTask, occurrenceLocalDateTime);
        taskRepository.save(masterTask);

        logger.info("CalDAV PUT: Added EXDATE {} to master task {} for override occurrence",
                   occurrenceLocalDateTime, masterTask.getUid());
    }
}<|MERGE_RESOLUTION|>--- conflicted
+++ resolved
@@ -27,14 +27,9 @@
 import java.io.InputStream;
 import java.nio.charset.StandardCharsets;
 import java.time.Instant;
-<<<<<<< HEAD
-import java.time.LocalDate;
-=======
->>>>>>> 3cbc1caa
 import java.time.LocalDateTime;
 import java.time.ZoneId;
 import java.time.ZoneOffset;
-import java.time.ZonedDateTime;
 import java.time.format.DateTimeFormatter;
 import java.util.ArrayList;
 import java.util.HashMap;
@@ -148,121 +143,7 @@
      * Convert Task entity to iCalendar VEVENT
      */
     private VEvent taskToVEvent(Task task) {
-<<<<<<< HEAD
-        logger.debug("Converting task {} to VEVENT", task.getId());
-
-        // Create event with UID (use saved UID or fallback to generated)
-        String uid = task.getUid();
-        if (uid == null || uid.trim().isEmpty()) {
-            // Fallback for legacy tasks without UID
-            uid = "privatecal-" + task.getUser().getId() + "-" + task.getId() + "@privatecal.local";
-            logger.warn("Task {} missing UID, using fallback: {}", task.getId(), uid);
-        }
-        VEvent event = new VEvent();
-        event.getProperties().add(new Uid(uid));
-
-        // Set title (SUMMARY)
-        event.getProperties().add(new Summary(task.getTitle()));
-
-        // Set description if present
-        if (task.getDescription() != null && !task.getDescription().trim().isEmpty()) {
-            event.getProperties().add(new Description(task.getDescription()));
-        }
-
-        // Set location if present
-        if (task.getLocation() != null && !task.getLocation().trim().isEmpty()) {
-            event.getProperties().add(new Location(task.getLocation()));
-        }
-
-        // Set dates (DTSTART and DTEND) - RFC 5545 compliant with TZID
-        if (Boolean.TRUE.equals(task.getIsAllDay())) {
-            // All-day event: use DATE format (no time component)
-            LocalDate startDate = task.getStartDatetimeLocal().toLocalDate();
-            LocalDate endDate = task.getEndDatetimeLocal().toLocalDate();
-
-            // Create ical4j Date objects (not DateTime) for all-day events
-            // Format: YYYYMMDD (e.g., 20251021)
-            try {
-                String startDateStr = String.format("%04d%02d%02d",
-                    startDate.getYear(), startDate.getMonthValue(), startDate.getDayOfMonth());
-                String endDateStr = String.format("%04d%02d%02d",
-                    endDate.getYear(), endDate.getMonthValue(), endDate.getDayOfMonth());
-
-                event.getProperties().add(new DtStart(new Date(startDateStr)));
-                event.getProperties().add(new DtEnd(new Date(endDateStr)));
-            } catch (Exception e) {
-                logger.error("Error creating all-day dates for task {}: {}", task.getId(), e.getMessage(), e);
-                throw new RuntimeException("Failed to create all-day event dates", e);
-            }
-        } else {
-            // Timed event: use DATE-TIME format WITH TZID (RFC 5545 floating time)
-            // This preserves local time across DST changes
-            try {
-                ZoneId taskZone = ZoneId.of(task.getTaskTimezone());
-
-                // Get ical4j timezone registry
-                net.fortuna.ical4j.model.TimeZoneRegistry registry =
-                    net.fortuna.ical4j.model.TimeZoneRegistryFactory.getInstance().createRegistry();
-                net.fortuna.ical4j.model.TimeZone ical4jTimeZone = registry.getTimeZone(task.getTaskTimezone());
-
-                // Create DateTime with timezone (floating time)
-                ZonedDateTime zonedStart = task.getStartDatetimeLocal().atZone(taskZone);
-                DateTime dtStart = new DateTime(zonedStart.toInstant().toEpochMilli());
-                dtStart.setTimeZone(ical4jTimeZone);
-                event.getProperties().add(new DtStart(dtStart));
-
-                ZonedDateTime zonedEnd = task.getEndDatetimeLocal().atZone(taskZone);
-                DateTime dtEnd = new DateTime(zonedEnd.toInstant().toEpochMilli());
-                dtEnd.setTimeZone(ical4jTimeZone);
-                event.getProperties().add(new DtEnd(dtEnd));
-
-                logger.debug("Exported task {} with TZID: {}", task.getId(), task.getTaskTimezone());
-            } catch (Exception e) {
-                logger.error("Error creating datetime with timezone for task {}: {}", task.getId(), e.getMessage(), e);
-                throw new RuntimeException("Failed to create event dates with timezone", e);
-            }
-        }
-
-        // Set timestamps
-        event.getProperties().add(new Created(new DateTime(task.getCreatedAt().toEpochMilli())));
-        event.getProperties().add(new LastModified(new DateTime(task.getUpdatedAt() != null ?
-            task.getUpdatedAt().toEpochMilli() : task.getCreatedAt().toEpochMilli())));
-
-        // Set recurrence rule if present
-        if (task.getRecurrenceRule() != null && !task.getRecurrenceRule().trim().isEmpty()) {
-            try {
-                event.getProperties().add(new RRule(task.getRecurrenceRule()));
-            } catch (Exception e) {
-                logger.warn("Invalid RRULE for task {}: {}", task.getId(), e.getMessage());
-            }
-        }
-
-        // Set color (Apple extension)
-        if (task.getColor() != null) {
-            event.getProperties().add(new XProperty("X-APPLE-CALENDAR-COLOR", task.getColor()));
-        }
-
-        // Add reminders as VALARMs
-        if (task.getReminders() != null && !task.getReminders().isEmpty()) {
-            task.getReminders().forEach(reminder -> {
-                try {
-                    VAlarm alarm = new VAlarm();
-                    // Set trigger as duration before event start (negative minutes)
-                    Trigger trigger = new Trigger(java.time.Duration.ofMinutes(-reminder.getReminderOffsetMinutes()));
-                    alarm.getProperties().add(trigger);
-                    alarm.getProperties().add(Action.DISPLAY);
-                    alarm.getProperties().add(new Description("Reminder: " + task.getTitle()));
-                    event.getAlarms().add(alarm);
-                } catch (Exception e) {
-                    logger.warn("Error adding reminder for task {}: {}", task.getId(), e.getMessage());
-                }
-            });
-        }
-
-        return event;
-=======
         return icalConverter.taskToVEvent(task);
->>>>>>> 3cbc1caa
     }
 
     /**
@@ -316,108 +197,7 @@
      * Convert VEVENT to TaskRequest
      */
     private TaskRequest veventToTaskRequest(VEvent event) {
-<<<<<<< HEAD
-        TaskRequest taskRequest = new TaskRequest();
-
-        // Get UID (preserve original or generate deterministic)
-        Uid eventUid = event.getUid();
-        if (eventUid != null && eventUid.getValue() != null) {
-            taskRequest.setUid(eventUid.getValue());
-        } else {
-            // Generate deterministic UID if missing
-            Summary summary = event.getSummary();
-            DtStart dtStart = event.getStartDate();
-            String generatedUid = generateDeterministicUid(
-                summary != null ? summary.getValue() : null,
-                dtStart != null ? dtStart.getDate() : null
-            );
-            taskRequest.setUid(generatedUid);
-            logger.warn("VEVENT missing UID, generated: {}", generatedUid);
-        }
-
-        // Get SUMMARY (title)
-        Summary summary = event.getSummary();
-        String title = summary != null ? summary.getValue() : "Untitled Event";
-        String eventId = taskRequest.getUid(); // Use UID for logging
-        taskRequest.setTitle(truncateField(title, MAX_TITLE_LENGTH, "title", "event " + eventId));
-
-        // Get DESCRIPTION
-        Description description = event.getDescription();
-        if (description != null) {
-            String descValue = truncateField(description.getValue(), MAX_DESCRIPTION_LENGTH,
-                "description", "event " + eventId);
-            taskRequest.setDescription(descValue);
-        }
-
-        // Get LOCATION
-        net.fortuna.ical4j.model.property.Location location = event.getLocation();
-        if (location != null) {
-            String locValue = truncateField(location.getValue(), MAX_LOCATION_LENGTH,
-                "location", "event " + eventId);
-            taskRequest.setLocation(locValue);
-        }
-
-        // Get dates (DTSTART and DTEND)
-        DtStart dtStart = event.getStartDate();
-        DtEnd dtEnd = event.getEndDate();
-
-        if (dtStart != null && dtEnd != null) {
-            Date startDate = dtStart.getDate();
-            Date endDate = dtEnd.getDate();
-
-            // Check if it's an all-day event (DATE vs DATE-TIME)
-            boolean isAllDay = dtStart.getParameter(Value.VALUE) == Value.DATE;
-            taskRequest.setIsAllDay(isAllDay);
-
-            // Extract timezone from DTSTART (RFC 5545 TZID parameter)
-            String timezone = "UTC"; // Default
-            if (startDate instanceof DateTime) {
-                DateTime dateTime = (DateTime) startDate;
-                if (dateTime.getTimeZone() != null) {
-                    timezone = dateTime.getTimeZone().getID();
-                    logger.debug("Imported event with TZID: {}", timezone);
-                } else if (!dateTime.isUtc()) {
-                    // Floating time without explicit timezone - use UTC
-                    logger.warn("Event has floating time without TZID, defaulting to UTC");
-                }
-            }
-
-            // Convert to LocalDateTime + timezone (floating time)
-            Instant startInstant = Instant.ofEpochMilli(startDate.getTime());
-            Instant endInstant = Instant.ofEpochMilli(endDate.getTime());
-
-            ZoneId zoneId = ZoneId.of(timezone);
-            taskRequest.setStartDatetimeLocal(startInstant.atZone(zoneId).toLocalDateTime());
-            taskRequest.setEndDatetimeLocal(endInstant.atZone(zoneId).toLocalDateTime());
-            taskRequest.setTimezone(timezone);
-
-            logger.debug("Imported task: start={} end={} timezone={}",
-                taskRequest.getStartDatetimeLocal(), taskRequest.getEndDatetimeLocal(), timezone);
-        } else {
-            // Fallback: use current time + 1 hour in UTC
-            Instant now = Instant.now();
-            taskRequest.setStartDatetimeLocal(now.atZone(ZoneId.of("UTC")).toLocalDateTime());
-            taskRequest.setEndDatetimeLocal(now.plus(1, ChronoUnit.HOURS).atZone(ZoneId.of("UTC")).toLocalDateTime());
-            taskRequest.setTimezone("UTC");
-            taskRequest.setIsAllDay(false);
-        }
-
-        // Get recurrence rule
-        RRule rrule = event.getProperty(Property.RRULE);
-        if (rrule != null) {
-            taskRequest.setRecurrenceRule(rrule.getValue());
-        }
-
-        // Get color (Apple extension)
-        Property colorProp = event.getProperty("X-APPLE-CALENDAR-COLOR");
-        if (colorProp != null) {
-            taskRequest.setColor(colorProp.getValue());
-        }
-
-        return taskRequest;
-=======
         return icalConverter.veventToTaskRequest(event);
->>>>>>> 3cbc1caa
     }
 
     /**
@@ -426,101 +206,7 @@
      * - If DUE is date-only or absent → all-day task
      */
     private TaskRequest vtodoToTaskRequest(VToDo todo) {
-<<<<<<< HEAD
-        TaskRequest taskRequest = new TaskRequest();
-
-        // Get UID (preserve original or generate deterministic)
-        Uid todoUid = todo.getUid();
-        if (todoUid != null && todoUid.getValue() != null) {
-            taskRequest.setUid(todoUid.getValue());
-        } else {
-            // Generate deterministic UID if missing
-            Summary summary = todo.getSummary();
-            Due due = todo.getProperty(Property.DUE);
-            String generatedUid = generateDeterministicUid(
-                summary != null ? summary.getValue() : null,
-                due != null ? due.getDate() : null
-            );
-            taskRequest.setUid(generatedUid);
-            logger.warn("VTODO missing UID, generated: {}", generatedUid);
-        }
-
-        // Get SUMMARY (title) with [TODO] prefix
-        Summary summary = todo.getSummary();
-        String title = summary != null ? summary.getValue() : "Untitled Task";
-        String todoId = taskRequest.getUid(); // Use UID for logging
-        // Add [TODO] prefix and truncate if necessary (accounting for prefix length)
-        String prefixedTitle = "[TODO] " + title;
-        taskRequest.setTitle(truncateField(prefixedTitle, MAX_TITLE_LENGTH, "title", "todo " + todoId));
-
-        // Get DESCRIPTION
-        Description description = todo.getDescription();
-        if (description != null) {
-            String descValue = truncateField(description.getValue(), MAX_DESCRIPTION_LENGTH,
-                "description", "todo " + todoId);
-            taskRequest.setDescription(descValue);
-        }
-
-        // Get LOCATION
-        net.fortuna.ical4j.model.property.Location location = todo.getLocation();
-        if (location != null) {
-            String locValue = truncateField(location.getValue(), MAX_LOCATION_LENGTH,
-                "location", "todo " + todoId);
-            taskRequest.setLocation(locValue);
-        }
-
-        // Get DUE date/time
-        Due due = todo.getProperty(Property.DUE);
-
-        if (due != null) {
-            Date dueDate = due.getDate();
-
-            // Check if DUE has time component (DATE-TIME vs DATE)
-            boolean hasTimeComponent = dueDate instanceof DateTime;
-
-            // Extract timezone
-            String timezone = "UTC";
-            if (hasTimeComponent && dueDate instanceof DateTime) {
-                DateTime dateTime = (DateTime) dueDate;
-                if (dateTime.getTimeZone() != null) {
-                    timezone = dateTime.getTimeZone().getID();
-                }
-            }
-
-            if (hasTimeComponent) {
-                // CASE 1: DUE with time → 30-minute timed task
-                Instant dueInstant = Instant.ofEpochMilli(dueDate.getTime());
-                ZoneId zoneId = ZoneId.of(timezone);
-                taskRequest.setStartDatetimeLocal(dueInstant.atZone(zoneId).toLocalDateTime());
-                taskRequest.setEndDatetimeLocal(dueInstant.plus(DEFAULT_TODO_DURATION_MINUTES, ChronoUnit.MINUTES)
-                    .atZone(zoneId).toLocalDateTime());
-                taskRequest.setTimezone(timezone);
-                taskRequest.setIsAllDay(false);
-                logger.debug("VTODO with time component: {} in timezone {}", dueInstant, timezone);
-            } else {
-                // CASE 2: DUE date-only → all-day task
-                LocalDate localDate = Instant.ofEpochMilli(dueDate.getTime())
-                    .atZone(ZoneOffset.UTC).toLocalDate();
-                taskRequest.setStartDatetimeLocal(localDate.atStartOfDay());
-                taskRequest.setEndDatetimeLocal(localDate.plusDays(1).atStartOfDay());
-                taskRequest.setTimezone("UTC");
-                taskRequest.setIsAllDay(true);
-                logger.debug("VTODO date-only: {}", localDate);
-            }
-        } else {
-            // CASE 3: No DUE → all-day task for today
-            LocalDate today = LocalDate.now(ZoneOffset.UTC);
-            taskRequest.setStartDatetimeLocal(today.atStartOfDay());
-            taskRequest.setEndDatetimeLocal(today.plusDays(1).atStartOfDay());
-            taskRequest.setTimezone("UTC");
-            taskRequest.setIsAllDay(true);
-            logger.debug("VTODO without DUE: using today");
-        }
-
-        return taskRequest;
-=======
         return icalConverter.vtodoToTaskRequest(todo);
->>>>>>> 3cbc1caa
     }
 
     /**
