package com.privatecal.service;

import com.privatecal.dto.*;
import com.privatecal.entity.Reminder;
import com.privatecal.entity.Task;
import com.privatecal.entity.User;
import com.privatecal.repository.ReminderRepository;
import com.privatecal.repository.TaskRepository;
import lombok.RequiredArgsConstructor;
import org.slf4j.Logger;
import org.slf4j.LoggerFactory;
import org.springframework.data.domain.Page;
import org.springframework.data.domain.PageRequest;
import org.springframework.data.domain.Pageable;
import org.springframework.data.domain.Sort;
import org.springframework.stereotype.Service;
import org.springframework.transaction.annotation.Transactional;
import org.springframework.util.StringUtils;

import java.time.Instant;
import java.time.LocalDateTime;
import java.time.ZoneId;
import java.util.List;
import java.util.Objects;
import java.util.stream.Collectors;

/**
 * Service for task CRUD operations and task-related business logic
 */
@Service
@Transactional
@RequiredArgsConstructor
public class TaskService {

    private static final Logger logger = LoggerFactory.getLogger(TaskService.class);

    private final TaskRepository taskRepository;
    private final ReminderRepository reminderRepository;
    private final UserService userService;
    private final ReminderService reminderService;
    private final RecurrenceService recurrenceService;
    private final CalendarService calendarService;
    
    /**
     * Create a new task
     */
    public TaskResponse createTask(TaskRequest taskRequest) {
        logger.debug("Creating new task: {}", taskRequest.getTitle());
        
        // Get current user
        User currentUser = userService.getCurrentUser();
        
        // Validate task request
        validateTaskRequest(taskRequest);
        
        // Get default calendar for user
        com.privatecal.entity.Calendar defaultCalendar = calendarService.getDefaultCalendarEntity(currentUser);

        // Create task entity
        Task task = new Task();
        task.setUser(currentUser);
        task.setCalendar(defaultCalendar);
        task.setTitle(taskRequest.getTitle().trim());
        task.setDescription(taskRequest.getDescription() != null ? taskRequest.getDescription().trim() : null);

        // Floating time fields (DST-safe)
        task.setStartDatetimeLocal(taskRequest.getStartDatetimeLocal());
        task.setEndDatetimeLocal(taskRequest.getEndDatetimeLocal());
        task.setTaskTimezone(taskRequest.getTimezone());
        // Deprecated UTC fields are auto-synced in Task entity's @PrePersist

        task.setColor(taskRequest.getColor() != null ? taskRequest.getColor() : "#3788d8");
        task.setLocation(taskRequest.getLocation() != null ? taskRequest.getLocation().trim() : null);
        task.setIsAllDay(taskRequest.getIsAllDay() != null ? taskRequest.getIsAllDay() : false);
        // Generate UID if not provided (required for CalDAV compliance)
        task.setUid(StringUtils.hasText(taskRequest.getUid()) ? taskRequest.getUid() : java.util.UUID.randomUUID().toString());
        task.setRecurrenceRule(taskRequest.getRecurrenceRule());
<<<<<<< HEAD
=======
        task.setRecurrenceExceptions(taskRequest.getRecurrenceExceptions());
>>>>>>> 3cbc1caa

        // Convert recurrenceEnd from LocalDateTime to Instant
        if (taskRequest.getRecurrenceEnd() != null) {
            task.setRecurrenceEnd(taskRequest.getRecurrenceEnd()
                .atZone(ZoneId.of(taskRequest.getTimezone()))
                .toInstant());
        } else {
            task.setRecurrenceEnd(null);
        }

        // Save task
        Task savedTask = taskRepository.save(task);

        // Create reminders if provided
        if (taskRequest.getReminders() != null && !taskRequest.getReminders().isEmpty()) {
            for (ReminderRequest reminderRequest : taskRequest.getReminders()) {
                reminderService.createReminderForTask(savedTask.getUid(), reminderRequest);
            }
        }
        
        // Reload task with reminders
        savedTask = taskRepository.findById(savedTask.getUid()).orElse(savedTask);
        // savedTask = taskRepository.findById(savedTask.getUid()).orElseThrow( () -> new NullPointerException("Task not found after creation") );
        
        logger.info("Task created successfully: {} for user: {}", savedTask.getTitle(), currentUser.getUsername());
        
        return TaskResponse.fromTask(savedTask);
    }
    
    /**
     * Get task by UID (with user ownership validation)
     */
    @Transactional(readOnly = true)
    public TaskResponse getTaskById(String taskUid) {
        User currentUser = userService.getCurrentUser();

        Task task = taskRepository.findByUidAndUser(taskUid, currentUser)
                .orElseThrow(() -> new RuntimeException("Task not found"));

        return TaskResponse.fromTask(task);
    }
    
    /**
     * Get all tasks for current user
     */
    @Transactional(readOnly = true)
    public List<TaskResponse> getAllUserTasks() {
        User currentUser = userService.getCurrentUser();
        List<Task> tasks = taskRepository.findByUserOrderByStartDatetimeAsc(currentUser);
        
        return tasks.stream()
                .map(TaskResponse::fromTask)
                .collect(Collectors.toList());
    }
    
    /**
     * Get tasks in date range for current user (with recurring task expansion)
     */
    @Transactional(readOnly = true)
    public List<TaskResponse> getTasksInDateRange(Instant startDate, Instant endDate) {
        User currentUser = userService.getCurrentUser();
        List<Task> tasks = taskRepository.findTasksInDateRangeForUser(currentUser, startDate, endDate);

        // Expand recurring tasks into occurrences
        List<TaskResponse> expandedTasks = new java.util.ArrayList<>();

        for (Task task : tasks) {
            if (task.isRecurring()) {
                // Expand recurring task
                List<RecurrenceService.TaskOccurrence> occurrences =
                    recurrenceService.expandRecurrences(task, startDate, endDate);

                // Convert occurrences to TaskResponse with adjusted dates
                for (RecurrenceService.TaskOccurrence occurrence : occurrences) {
                    TaskResponse response = TaskResponse.fromTask(task);
                    // Convert occurrence UTC times to local time using task's timezone
                    ZoneId taskZone = ZoneId.of(task.getTaskTimezone());
                    response.setStartDatetimeLocal(occurrence.getOccurrenceStart().atZone(taskZone).toLocalDateTime());
                    response.setEndDatetimeLocal(occurrence.getOccurrenceEnd().atZone(taskZone).toLocalDateTime());
                    response.setTimezone(task.getTaskTimezone());
                    // Generate unique occurrence ID: taskId-epochMillis
                    response.setOccurrenceId(task.getUid() + "-" + occurrence.getOccurrenceStart().toEpochMilli());
                    expandedTasks.add(response);
                }
            } else {
                // Non-recurring task - use task ID as occurrence ID
                TaskResponse response = TaskResponse.fromTask(task);
                response.setOccurrenceId(String.valueOf(task.getUid()));
                expandedTasks.add(response);
            }
        }

        return expandedTasks;
    }
    
    /**
     * Get tasks in date range with pagination
     */
    @Transactional(readOnly = true)
    public Page<TaskResponse> getTasksInDateRange(Instant startDate, Instant endDate, 
                                                 int page, int size, String sortBy, String sortDir) {
        User currentUser = userService.getCurrentUser();
        
        // Create sort object
        Sort sort = sortDir.equalsIgnoreCase("desc") ? 
            Sort.by(sortBy).descending() : Sort.by(sortBy).ascending();
        
        Pageable pageable = PageRequest.of(page, size, sort);
        
        // For now, we'll get all tasks and then paginate (could be optimized with custom query)
        List<Task> tasks = taskRepository.findTasksInDateRangeForUser(currentUser, startDate, endDate);
        
        return tasks.stream()
                .map(TaskResponse::fromTask)
                .collect(Collectors.toList())
                .stream()
                .skip((long) page * size)
                .limit(size)
                .collect(Collectors.collectingAndThen(
                    Collectors.toList(),
                    list -> new org.springframework.data.domain.PageImpl<>(list, pageable, tasks.size())
                ));
    }
    
    /**
     * Get today's tasks for current user
     */
    @Transactional(readOnly = true)
    public List<TaskResponse> getTodayTasks() {
        Long currentUserId = userService.getCurrentUserId();

        // Calculate start and end of day in UTC
        java.time.LocalDate today = java.time.LocalDate.now(java.time.ZoneOffset.UTC);
        Instant startOfDay = today.atStartOfDay(java.time.ZoneOffset.UTC).toInstant();
        Instant endOfDay = today.plusDays(1).atStartOfDay(java.time.ZoneOffset.UTC).toInstant();

        List<Task> tasks = taskRepository.findTodayTasksForUser(currentUserId, startOfDay, endOfDay);
        
        return tasks.stream()
                .map(TaskResponse::fromTask)
                .collect(Collectors.toList());
    }
    
    /**
     * Get upcoming tasks for current user
     */
    @Transactional(readOnly = true)
    public List<TaskResponse> getUpcomingTasks(int limit) {
        User currentUser = userService.getCurrentUser();
        Instant now = Instant.now();
        List<Task> tasks = taskRepository.findUpcomingTasksForUser(currentUser, now);
        
        return tasks.stream()
                .limit(limit)
                .map(TaskResponse::fromTask)
                .collect(Collectors.toList());
    }
    
    /**
     * Get overdue tasks for current user
     */
    @Transactional(readOnly = true)
    public List<TaskResponse> getOverdueTasks() {
        User currentUser = userService.getCurrentUser();
        Instant now = Instant.now();
        List<Task> tasks = taskRepository.findOverdueTasksForUser(currentUser, now);
        
        return tasks.stream()
                .map(TaskResponse::fromTask)
                .collect(Collectors.toList());
    }
    
    /**
     * Search tasks for current user
     */
    @Transactional(readOnly = true)
    public List<TaskResponse> searchTasks(String searchTerm) {
        User currentUser = userService.getCurrentUser();
        List<Task> tasks = taskRepository.findTasksBySearchTermForUser(currentUser, searchTerm);
        
        return tasks.stream()
                .map(TaskResponse::fromTask)
                .collect(Collectors.toList());
    }
    
    /**
     * Update task
     */
    public TaskResponse updateTask(String taskUid, TaskRequest taskRequest) {
        logger.debug("Updating task UID: {}", taskUid);

        User currentUser = userService.getCurrentUser();

        // Find task and validate ownership
        Task task = taskRepository.findByUidAndUser(taskUid, currentUser)
                .orElseThrow(() -> new RuntimeException("Task not found"));
        
        // Validate task request
        validateTaskRequest(taskRequest);


        // Update task fields
        task.setTitle(taskRequest.getTitle().trim());
        task.setDescription(taskRequest.getDescription() != null ? taskRequest.getDescription().trim() : null);

        // For recurring tasks, preserve original dates to avoid shifting the series
        // Only update dates if the task is not recurring OR if recurrence rule is being changed
        boolean isRecurring = task.getRecurrenceRule() != null && !task.getRecurrenceRule().trim().isEmpty();
        boolean recurrenceRuleChanged = !Objects.equals(taskRequest.getRecurrenceRule(), task.getRecurrenceRule());
        if (!isRecurring || recurrenceRuleChanged) {
            // Update dates only for non-recurring tasks or when recurrence rule changes
            task.setStartDatetimeLocal(taskRequest.getStartDatetimeLocal());
            task.setEndDatetimeLocal(taskRequest.getEndDatetimeLocal());
<<<<<<< HEAD
            task.setTaskTimezone(taskRequest.getTimezone());
=======
>>>>>>> 3cbc1caa
            // Deprecated UTC fields are auto-synced in Task entity's @PrePersist
        } else {
            // For recurring tasks with unchanged recurrence rule, keep original dates
            logger.info("Preserving original dates for recurring task {} (start: {}, end: {})",
                       taskUid, task.getStartDatetimeLocal(), task.getEndDatetimeLocal());
        }

        // timezone should be updated despite of single occurrence rule update (update reminder time fix on changed timezone)
        task.setTaskTimezone(taskRequest.getTimezone());

        task.setColor(taskRequest.getColor() != null ? taskRequest.getColor() : "#3788d8");
        task.setLocation(taskRequest.getLocation() != null ? taskRequest.getLocation().trim() : null);
        task.setIsAllDay(taskRequest.getIsAllDay() != null ? taskRequest.getIsAllDay() : false);
        // DO NOT update UID - it's the primary key and should never change
        // task.setUid(taskRequest.getUid());
        task.setRecurrenceRule(taskRequest.getRecurrenceRule());
<<<<<<< HEAD
=======
        task.setRecurrenceExceptions(taskRequest.getRecurrenceExceptions());
>>>>>>> 3cbc1caa

        // Convert recurrenceEnd from LocalDateTime to Instant
        if (taskRequest.getRecurrenceEnd() != null) {
            task.setRecurrenceEnd(taskRequest.getRecurrenceEnd()
                .atZone(ZoneId.of(taskRequest.getTimezone()))
                .toInstant());
        } else {
            task.setRecurrenceEnd(null);
        }

        // Save task
        Task savedTask = taskRepository.save(task);

        // Update reminders if provided
        if (taskRequest.getReminders() != null) {
            // Get existing reminders for comparison and explicit deletion
            List<Reminder> existingReminders = reminderRepository.findByTask_UidOrderByReminderTimeAsc(taskUid);

            // Delete existing reminders explicitly
            if (!existingReminders.isEmpty()) {
                reminderRepository.deleteAll(existingReminders);
                reminderRepository.flush(); // Force immediate execution of delete in PostgreSQL
            }

            // Add new reminders
            for (ReminderRequest reminderRequest : taskRequest.getReminders()) {
                reminderService.createReminderForTask(taskUid, reminderRequest);
            }

            // Force flush of inserts as well to ensure consistency
            reminderRepository.flush();
        }
        
        // Reload task with reminders
        savedTask = taskRepository.findById(savedTask.getUid()).orElse(savedTask);
        
        logger.info("Task updated successfully: {} for user: {}", savedTask.getTitle(), currentUser.getUsername());


        return TaskResponse.fromTask(savedTask);
    }

    /**
     * Update a single occurrence of a recurring task
     * Creates a new non-recurring task and adds an exception to the master task
     *
     * @param taskUid The UID of the recurring master task
     * @param occurrenceStart The start datetime of the occurrence to edit
     * @param taskRequest The updated task data
     * @return The newly created task for the single occurrence
     */
    public TaskResponse updateSingleOccurrence(String taskUid, LocalDateTime occurrenceStartLocal, TaskRequest taskRequest) {
        logger.info("Updating single occurrence of task UID {} at {} (local time)", taskUid, occurrenceStartLocal);

        User currentUser = userService.getCurrentUser();

        // Find master task and validate ownership
        Task masterTask = taskRepository.findByUidAndUser(taskUid, currentUser)
                .orElseThrow(() -> new RuntimeException("Task not found"));

        // Verify it's a recurring task
        if (masterTask.getRecurrenceRule() == null || masterTask.getRecurrenceRule().trim().isEmpty()) {
            throw new RuntimeException("Task is not recurring");
        }

        // Validate task request
        validateTaskRequest(taskRequest);

        // Add exception date to master task (EXDATE) using local datetime
        recurrenceService.addExceptionDate(masterTask, occurrenceStartLocal);
        taskRepository.save(masterTask);

        logger.info("Added EXDATE {} to master task {}", occurrenceStartLocal, masterTask.getUid());

        // Create new non-recurring task for this specific occurrence
        Task newTask = new Task();
        newTask.setUser(currentUser);
        newTask.setCalendar(masterTask.getCalendar()); // Use same calendar as master task
        newTask.setTitle(taskRequest.getTitle().trim());
        newTask.setDescription(taskRequest.getDescription() != null ? taskRequest.getDescription().trim() : null);
        newTask.setStartDatetimeLocal(taskRequest.getStartDatetimeLocal());
        newTask.setEndDatetimeLocal(taskRequest.getEndDatetimeLocal());
        newTask.setTaskTimezone(taskRequest.getTimezone());
        newTask.setColor(taskRequest.getColor() != null ? taskRequest.getColor() : masterTask.getColor());
        newTask.setLocation(taskRequest.getLocation() != null ? taskRequest.getLocation().trim() : null);
        newTask.setIsAllDay(taskRequest.getIsAllDay() != null ? taskRequest.getIsAllDay() : false);
        // Generate new UID for single occurrence (different from master task, required for CalDAV)
        newTask.setUid(java.util.UUID.randomUUID().toString());
        // No recurrence for single occurrence
        newTask.setRecurrenceRule(null);
        newTask.setRecurrenceEnd(null);

        Task savedTask = taskRepository.save(newTask);

        // Add reminders if provided
        if (taskRequest.getReminders() != null) {
            for (ReminderRequest reminderRequest : taskRequest.getReminders()) {
                reminderService.createReminderForTask(savedTask.getUid(), reminderRequest);
            }
        }

        // Reload task with reminders
        savedTask = taskRepository.findById(savedTask.getUid()).orElse(savedTask);

        logger.info("Created new task {} for single occurrence edit", savedTask.getUid());

        return TaskResponse.fromTask(savedTask);
    }

    /**
     * Delete task
     */
    public void deleteTask(String taskUid) {
        logger.debug("Deleting task UID: {}", taskUid);

        User currentUser = userService.getCurrentUser();

        // Find task and validate ownership
        Task task = taskRepository.findByUidAndUser(taskUid, currentUser)
                .orElseThrow(() -> new RuntimeException("Task not found"));

        // Delete task (cascade will delete reminders)
        taskRepository.delete(task);

        logger.info("Task deleted successfully: {} for user: {}", task.getTitle(), currentUser.getUsername());
    }

    /**
     * Delete single occurrence of a recurring task
     * This adds an EXDATE to the master task without deleting the task itself
     *
     * @param taskUid UID of the recurring master task
     * @param occurrenceStartLocal LocalDateTime of the occurrence to delete (in task's timezone)
     */
    public void deleteSingleOccurrence(String taskUid, LocalDateTime occurrenceStartLocal) {
        logger.info("Deleting single occurrence of task UID {} at {} (local time)", taskUid, occurrenceStartLocal);

        User currentUser = userService.getCurrentUser();

        // Find master task and validate ownership
        Task masterTask = taskRepository.findByUidAndUser(taskUid, currentUser)
                .orElseThrow(() -> new RuntimeException("Task not found"));

        // Verify it's a recurring task
        if (masterTask.getRecurrenceRule() == null || masterTask.getRecurrenceRule().trim().isEmpty()) {
            throw new RuntimeException("Task is not recurring - cannot delete single occurrence");
        }

        // Add exception date to master task (EXDATE)
        recurrenceService.addExceptionDate(masterTask, occurrenceStartLocal);
        taskRepository.save(masterTask);

        logger.info("Added EXDATE {} to master task {}, occurrence deleted", occurrenceStartLocal, masterTask.getUid());
    }

    /**
     * Get task count for user
     */
    @Transactional(readOnly = true)
    public long getTaskCountForUser() {
        User currentUser = userService.getCurrentUser();
        return taskRepository.countByUser(currentUser);
    }
    
    /**
     * Get tasks with due reminders (for notification processing)
     */
    @Transactional(readOnly = true)
    public List<TaskResponse> getTasksWithDueReminders() {
        Instant currentTime = Instant.now();
        List<Task> tasks = taskRepository.findTasksWithDueReminders(currentTime);
        
        return tasks.stream()
                .map(TaskResponse::fromTask)
                .collect(Collectors.toList());
    }
    
    /**
     * Validate task request
     */
    private void validateTaskRequest(TaskRequest taskRequest) {
        if (taskRequest.getTitle() == null || taskRequest.getTitle().trim().isEmpty()) {
            throw new RuntimeException("Task title is required");
        }

        if (taskRequest.getStartDatetimeLocal() == null) {
            throw new RuntimeException("Start datetime (local) is required");
        }

        if (taskRequest.getEndDatetimeLocal() == null) {
            throw new RuntimeException("End datetime (local) is required");
        }

        if (taskRequest.getTimezone() == null || taskRequest.getTimezone().trim().isEmpty()) {
            throw new RuntimeException("Timezone is required");
        }

        if (!taskRequest.getEndDatetimeLocal().isAfter(taskRequest.getStartDatetimeLocal())) {
            throw new RuntimeException("End datetime must be after start datetime");
        }

        if (taskRequest.getColor() != null && !taskRequest.getColor().matches("^#[0-9A-Fa-f]{6}$")) {
            throw new RuntimeException("Color must be a valid hex color (e.g., #3788d8)");
        }

        // Validate recurrence rule if provided
        if (taskRequest.getRecurrenceRule() != null && !taskRequest.getRecurrenceRule().trim().isEmpty()) {
            if (!recurrenceService.isValidRecurrenceRule(taskRequest.getRecurrenceRule())) {
                throw new RuntimeException("Invalid recurrence rule format (must be RFC 5545 RRULE)");
            }
        }

        // Validate recurrence end if provided (both are LocalDateTime now)
        if (taskRequest.getRecurrenceEnd() != null && taskRequest.getStartDatetimeLocal() != null) {
            if (!taskRequest.getRecurrenceEnd().isAfter(taskRequest.getStartDatetimeLocal())) {
                throw new RuntimeException("Recurrence end must be after start datetime");
            }
        }
    }
    
    /**
     * Get task statistics for user
     */
    @Transactional(readOnly = true)
    public TaskStatistics getTaskStatistics() {
        User currentUser = userService.getCurrentUser();
        Instant now = Instant.now();
        
        long totalTasks = taskRepository.countByUser(currentUser);
        
        // Count today's tasks
        // Calculate start and end of day in UTC for today's tasks
        java.time.LocalDate today = java.time.LocalDate.now(java.time.ZoneOffset.UTC);
        Instant startOfDay = today.atStartOfDay(java.time.ZoneOffset.UTC).toInstant();
        Instant endOfDay = today.plusDays(1).atStartOfDay(java.time.ZoneOffset.UTC).toInstant();

        List<Task> todayTasks = taskRepository.findTodayTasksForUser(currentUser.getId(), startOfDay, endOfDay);
        
        // Count upcoming tasks
        List<Task> upcomingTasks = taskRepository.findUpcomingTasksForUser(currentUser, now);
        
        // Count overdue tasks (tasks that ended before now)
        long overdueTasks = taskRepository.findByUserOrderByStartDatetimeAsc(currentUser)
                .stream()
                .filter(task -> task.getEndDatetime().isBefore(now))
                .count();
        
        return new TaskStatistics(totalTasks, todayTasks.size(), upcomingTasks.size(), overdueTasks);
    }
    
    /**
     * Task statistics inner class
     */
    public static class TaskStatistics {
        private final long totalTasks;
        private final long todayTasks;
        private final long upcomingTasks;
        private final long overdueTasks;
        
        public TaskStatistics(long totalTasks, long todayTasks, long upcomingTasks, long overdueTasks) {
            this.totalTasks = totalTasks;
            this.todayTasks = todayTasks;
            this.upcomingTasks = upcomingTasks;
            this.overdueTasks = overdueTasks;
        }
        
        // Getters
        public long getTotalTasks() { return totalTasks; }
        public long getTodayTasks() { return todayTasks; }
        public long getUpcomingTasks() { return upcomingTasks; }
        public long getOverdueTasks() { return overdueTasks; }
    }
    
    /**
     * Clone/duplicate a task
     */
    public TaskResponse cloneTask(String taskUid, Instant newStartTime) {
        User currentUser = userService.getCurrentUser();

        // Find original task
        Task originalTask = taskRepository.findByUidAndUser(taskUid, currentUser)
                .orElseThrow(() -> new RuntimeException("Task not found"));
        
        // Calculate duration and new end time
        long durationMinutes = java.time.Duration.between(
            originalTask.getStartDatetimeLocal(),
            originalTask.getEndDatetimeLocal()
        ).toMinutes();
        LocalDateTime newEndTimeLocal = newStartTime.atZone(ZoneId.of(originalTask.getTaskTimezone()))
                .toLocalDateTime()
                .plus(java.time.Duration.ofMinutes(durationMinutes));

        // Create task request for the clone
        TaskRequest cloneRequest = new TaskRequest();
        cloneRequest.setTitle(originalTask.getTitle() + " (Copy)");
        cloneRequest.setDescription(originalTask.getDescription());
        cloneRequest.setStartDatetimeLocal(newStartTime.atZone(ZoneId.of(originalTask.getTaskTimezone())).toLocalDateTime());
        cloneRequest.setEndDatetimeLocal(newEndTimeLocal);
        cloneRequest.setTimezone(originalTask.getTaskTimezone());
        cloneRequest.setColor(originalTask.getColor());
        cloneRequest.setLocation(originalTask.getLocation());
        
        // Copy reminders
        List<ReminderRequest> reminderRequests = originalTask.getReminders().stream()
                .map(reminder -> new ReminderRequest(
                    reminder.getReminderOffsetMinutes(),
                    reminder.getNotificationType()
                ))
                .collect(Collectors.toList());
        cloneRequest.setReminders(reminderRequests);
        
        return createTask(cloneRequest);
    }
}<|MERGE_RESOLUTION|>--- conflicted
+++ resolved
@@ -75,10 +75,7 @@
         // Generate UID if not provided (required for CalDAV compliance)
         task.setUid(StringUtils.hasText(taskRequest.getUid()) ? taskRequest.getUid() : java.util.UUID.randomUUID().toString());
         task.setRecurrenceRule(taskRequest.getRecurrenceRule());
-<<<<<<< HEAD
-=======
         task.setRecurrenceExceptions(taskRequest.getRecurrenceExceptions());
->>>>>>> 3cbc1caa
 
         // Convert recurrenceEnd from LocalDateTime to Instant
         if (taskRequest.getRecurrenceEnd() != null) {
@@ -292,10 +289,6 @@
             // Update dates only for non-recurring tasks or when recurrence rule changes
             task.setStartDatetimeLocal(taskRequest.getStartDatetimeLocal());
             task.setEndDatetimeLocal(taskRequest.getEndDatetimeLocal());
-<<<<<<< HEAD
-            task.setTaskTimezone(taskRequest.getTimezone());
-=======
->>>>>>> 3cbc1caa
             // Deprecated UTC fields are auto-synced in Task entity's @PrePersist
         } else {
             // For recurring tasks with unchanged recurrence rule, keep original dates
@@ -312,10 +305,7 @@
         // DO NOT update UID - it's the primary key and should never change
         // task.setUid(taskRequest.getUid());
         task.setRecurrenceRule(taskRequest.getRecurrenceRule());
-<<<<<<< HEAD
-=======
         task.setRecurrenceExceptions(taskRequest.getRecurrenceExceptions());
->>>>>>> 3cbc1caa
 
         // Convert recurrenceEnd from LocalDateTime to Instant
         if (taskRequest.getRecurrenceEnd() != null) {
