package com.privatecal.dto;

import com.fasterxml.jackson.annotation.JsonIgnore;
import jakarta.validation.constraints.*;
import lombok.Data;
import lombok.NoArgsConstructor;

import java.time.LocalDateTime;
import java.util.ArrayList;
import java.util.List;

/**
 * Data Transfer Object for Task creation and update requests
 */
@Data
@NoArgsConstructor
public class TaskRequest {

    private String id;  // Task UID for updates during duplicate handling

    @NotBlank(message = "Title is required")
    @Size(min = 1, max = 100, message = "Title must be between 1 and 100 characters")
    private String title;
    
    @Size(max = 2500, message = "Description must be at most 2500 characters")
    private String description;

    /**
     * Local datetime without timezone (floating time).
     * Example: "2025-10-20T15:00:00" means "3 PM" regardless of DST.
     */
    @NotNull(message = "Start datetime (local) is required")
    private LocalDateTime startDatetimeLocal;

    /**
     * Local datetime without timezone (floating time).
     * Example: "2025-10-20T16:00:00" means "4 PM" regardless of DST.
     */
    @NotNull(message = "End datetime (local) is required")
    private LocalDateTime endDatetimeLocal;

    /**
     * IANA timezone identifier (e.g., "Europe/Rome", "America/New_York").
     * Required to convert local time to UTC when needed.
     */
    @NotBlank(message = "Timezone is required")
    @Size(max = 50, message = "Timezone must be at most 50 characters")
    private String timezone;
    
    @Pattern(regexp = "^#[0-9A-Fa-f]{6}$", message = "Color must be a valid hex color (e.g., #3788d8)")
    private String color = "#3788d8";

    @Size(max = 200, message = "Location must be at most 200 characters")
    private String location;

    private Boolean isAllDay = false;

    @Size(max = 255, message = "UID must be at most 255 characters")
    private String uid;

    @Size(max = 500, message = "Recurrence rule must be at most 500 characters")
    private String recurrenceRule;

    /**
     * Optional: End datetime for recurrence (local datetime).
     * Used when recurrence has a DATE end type.
     */
    private LocalDateTime recurrenceEnd;
<<<<<<< HEAD
=======

    /**
     * Comma-separated list of exception dates for recurring events (ISO format).
     * Example: "2025-12-25T10:00:00,2026-01-01T10:00:00"
     * Corresponds to EXDATE in iCalendar format.
     */
    private String recurrenceExceptions;
>>>>>>> 3cbc1caa

    private List<ReminderRequest> reminders = new ArrayList<>();

    // Validation methods
    @AssertTrue(message = "End datetime must be after start datetime")
    @JsonIgnore
    public boolean isEndDatetimeAfterStartDatetime() {
        if (startDatetimeLocal != null && endDatetimeLocal != null) {
            return endDatetimeLocal.isAfter(startDatetimeLocal);
        }
        return true; // Let @NotNull handle null validation
    }

    @AssertTrue(message = "Recurrence end must be after start datetime")
    @JsonIgnore
    public boolean isRecurrenceEndAfterStartDatetime() {
        if (recurrenceEnd == null || startDatetimeLocal == null) {
            return true; // Recurrence end is optional
        }
        // Both are LocalDateTime now, direct comparison
        return recurrenceEnd.isAfter(startDatetimeLocal);
    }

    /**
     * Add a reminder to the task
     */
    public void addReminder(ReminderRequest reminder) {
        if (this.reminders == null) {
            this.reminders = new ArrayList<>();
        }
        this.reminders.add(reminder);
    }
    
    /**
     * Get task duration in minutes
     */
    @JsonIgnore
    public long getDurationInMinutes() {
        if (startDatetimeLocal != null && endDatetimeLocal != null) {
            return java.time.Duration.between(startDatetimeLocal, endDatetimeLocal).toMinutes();
        }
        return 0;
    }

    /**
     * Check if task spans multiple days (local time)
     */
    @JsonIgnore
    public boolean isMultiDay() {
        if (startDatetimeLocal != null && endDatetimeLocal != null) {
            return !startDatetimeLocal.toLocalDate().equals(endDatetimeLocal.toLocalDate());
        }
        return false;
    }

    /**
     * Get task date (start date in local time)
     */
    @JsonIgnore
    public java.time.LocalDate getTaskDate() {
        return startDatetimeLocal != null ? startDatetimeLocal.toLocalDate() : null;
    }

    /**
     * Check if task has reminders
     */
    @JsonIgnore
    public boolean hasReminders() {
        return reminders != null && !reminders.isEmpty();
    }

    /**
     * Check if this is a valid task request
     */
    @JsonIgnore
    public boolean isValid() {
        return title != null && !title.trim().isEmpty() &&
               startDatetimeLocal != null && endDatetimeLocal != null &&
               endDatetimeLocal.isAfter(startDatetimeLocal);
    }
    
    /**
     * Clean up the request (trim strings, validate color, etc.)
     */
    public void clean() {
        if (title != null) {
            title = title.trim();
        }
        if (description != null) {
            description = description.trim();
            if (description.isEmpty()) {
                description = null;
            }
        }
        if (location != null) {
            location = location.trim();
            if (location.isEmpty()) {
                location = null;
            }
        }
        if (color != null) {
            color = color.trim().toLowerCase();
        }
    }
    
    @Override
    public String toString() {
        return "TaskRequest{" +
                "title='" + title + '\'' +
                ", description='" + (description != null && description.length() > 50 ?
                    description.substring(0, 50) + "..." : description) + '\'' +
                ", startDatetimeLocal=" + startDatetimeLocal +
                ", endDatetimeLocal=" + endDatetimeLocal +
                ", timezone='" + timezone + '\'' +
                ", color='" + color + '\'' +
                ", location='" + location + '\'' +
                ", reminderCount=" + (reminders != null ? reminders.size() : 0) +
                '}';
    }
}<|MERGE_RESOLUTION|>--- conflicted
+++ resolved
@@ -66,8 +66,6 @@
      * Used when recurrence has a DATE end type.
      */
     private LocalDateTime recurrenceEnd;
-<<<<<<< HEAD
-=======
 
     /**
      * Comma-separated list of exception dates for recurring events (ISO format).
@@ -75,7 +73,6 @@
      * Corresponds to EXDATE in iCalendar format.
      */
     private String recurrenceExceptions;
->>>>>>> 3cbc1caa
 
     private List<ReminderRequest> reminders = new ArrayList<>();
 
